--- conflicted
+++ resolved
@@ -162,13 +162,10 @@
             ipcInvoke(DATAVERSE_CHANNELS.GET_ENTITY_RELATED_METADATA, entityLogicalName, relatedPath, selectColumns, connectionTarget),
         getSolutions: (selectColumns: string[], connectionTarget?: "primary" | "secondary") => ipcInvoke(DATAVERSE_CHANNELS.GET_SOLUTIONS, selectColumns, connectionTarget),
         queryData: (odataQuery: string, connectionTarget?: "primary" | "secondary") => ipcInvoke(DATAVERSE_CHANNELS.QUERY_DATA, odataQuery, connectionTarget),
-<<<<<<< HEAD
         createMultiple: (entityLogicalName: string, records: Record<string, unknown>[], connectionTarget?: "primary" | "secondary") => ipcInvoke(DATAVERSE_CHANNELS.CREATE_MULTIPLE, entityLogicalName, records, connectionTarget),
         updateMultiple: (entityLogicalName: string, records: Record<string, unknown>[], connectionTarget?: "primary" | "secondary") =>
             ipcInvoke(DATAVERSE_CHANNELS.UPDATE_MULTIPLE, entityLogicalName, records, connectionTarget),
-=======
         getEntitySetName: (entityLogicalName: string) => ipcInvoke(DATAVERSE_CHANNELS.GET_ENTITY_SET_NAME, entityLogicalName),
->>>>>>> c5134555
     },
 
     // Utils API
@@ -256,12 +253,9 @@
         ipcInvoke(DATAVERSE_CHANNELS.GET_ENTITY_RELATED_METADATA, entityLogicalName, relatedPath, selectColumns, connectionTarget),
     getSolutions: (selectColumns: string[], connectionTarget?: "primary" | "secondary") => ipcInvoke(DATAVERSE_CHANNELS.GET_SOLUTIONS, selectColumns, connectionTarget),
     queryData: (odataQuery: string, connectionTarget?: "primary" | "secondary") => ipcInvoke(DATAVERSE_CHANNELS.QUERY_DATA, odataQuery, connectionTarget),
-<<<<<<< HEAD
     createMultiple: (entityLogicalName: string, records: Record<string, unknown>[], connectionTarget?: "primary" | "secondary") => ipcInvoke(DATAVERSE_CHANNELS.CREATE_MULTIPLE, entityLogicalName, records, connectionTarget),
     updateMultiple: (entityLogicalName: string, records: Record<string, unknown>[], connectionTarget?: "primary" | "secondary") => ipcInvoke(DATAVERSE_CHANNELS.UPDATE_MULTIPLE, entityLogicalName, records, connectionTarget),
-=======
     getEntitySetName: (entityLogicalName: string) => ipcInvoke(DATAVERSE_CHANNELS.GET_ENTITY_SET_NAME, entityLogicalName),
->>>>>>> c5134555
 });
 
 console.log("[ToolPreloadBridge] Initialized - toolboxAPI and dataverseAPI exposed");