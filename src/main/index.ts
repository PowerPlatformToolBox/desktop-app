import { app, BrowserWindow, clipboard, dialog, ipcMain, Menu, nativeTheme, shell } from "electron";
import * as path from "path";
import {
    CONNECTION_CHANNELS,
    DATAVERSE_CHANNELS,
    EVENT_CHANNELS,
    MODAL_WINDOW_CHANNELS,
    SETTINGS_CHANNELS,
    TERMINAL_CHANNELS,
    TOOL_CHANNELS,
    UPDATE_CHANNELS,
    UTIL_CHANNELS,
} from "../common/ipc/channels";
import { ModalWindowMessagePayload, ModalWindowOptions, ToolBoxEvent } from "../common/types";
import { AuthManager } from "./managers/authManager";
import { AutoUpdateManager } from "./managers/autoUpdateManager";
import { BrowserviewProtocolManager } from "./managers/browserviewProtocolManager";
import { ConnectionsManager } from "./managers/connectionsManager";
import { DataverseManager } from "./managers/dataverseManager";
import { LoadingOverlayWindowManager } from "./managers/loadingOverlayWindowManager";
import { ModalWindowManager } from "./managers/modalWindowManager";
import { NotificationWindowManager } from "./managers/notificationWindowManager";
import { SettingsManager } from "./managers/settingsManager";
import { TerminalManager } from "./managers/terminalManager";
import { ToolBoxUtilityManager } from "./managers/toolboxUtilityManager";
import { ToolManager } from "./managers/toolsManager";
import { ToolWindowManager } from "./managers/toolWindowManager";

class ToolBoxApp {
    private mainWindow: BrowserWindow | null = null;
    private settingsManager: SettingsManager;
    private connectionsManager: ConnectionsManager;
    private toolManager: ToolManager;
    private browserviewProtocolManager: BrowserviewProtocolManager;
    private toolWindowManager: ToolWindowManager | null = null;
    private notificationWindowManager: NotificationWindowManager | null = null;
    private loadingOverlayWindowManager: LoadingOverlayWindowManager | null = null;
    private modalWindowManager: ModalWindowManager | null = null;
    private api: ToolBoxUtilityManager;
    private autoUpdateManager: AutoUpdateManager;
    private authManager: AuthManager;
    private terminalManager: TerminalManager;
    private dataverseManager: DataverseManager;
    private tokenExpiryCheckInterval: NodeJS.Timeout | null = null;
    private notifiedExpiredTokens: Set<string> = new Set(); // Track notified expired tokens

    constructor() {
        this.settingsManager = new SettingsManager();
        this.connectionsManager = new ConnectionsManager();
        this.api = new ToolBoxUtilityManager();
        // Pass Supabase credentials from environment variables or use defaults from constants
        this.toolManager = new ToolManager(path.join(app.getPath("userData"), "tools"), process.env.SUPABASE_URL, process.env.SUPABASE_ANON_KEY);
        this.browserviewProtocolManager = new BrowserviewProtocolManager(this.toolManager, this.settingsManager);
        this.autoUpdateManager = new AutoUpdateManager();
        this.authManager = new AuthManager();
        this.terminalManager = new TerminalManager();
        this.dataverseManager = new DataverseManager(this.connectionsManager, this.authManager);

        this.setupEventListeners();
        this.setupIpcHandlers();
    }

    /**
     * Set up event listeners
     */
    private setupEventListeners(): void {
        // Listen to tool manager events
        this.toolManager.on("tool:loaded", (tool) => {
            this.api.emitEvent(ToolBoxEvent.TOOL_LOADED, tool);
        });

        this.toolManager.on("tool:unloaded", (tool) => {
            this.api.emitEvent(ToolBoxEvent.TOOL_UNLOADED, tool);
        });

        // Forward ALL ToolBox events to renderer process
        const eventTypes = [
            ToolBoxEvent.TOOL_LOADED,
            ToolBoxEvent.TOOL_UNLOADED,
            ToolBoxEvent.CONNECTION_CREATED,
            ToolBoxEvent.CONNECTION_UPDATED,
            ToolBoxEvent.CONNECTION_DELETED,
            ToolBoxEvent.SETTINGS_UPDATED,
            ToolBoxEvent.NOTIFICATION_SHOWN,
            ToolBoxEvent.TERMINAL_CREATED,
            ToolBoxEvent.TERMINAL_CLOSED,
            ToolBoxEvent.TERMINAL_OUTPUT,
            ToolBoxEvent.TERMINAL_COMMAND_COMPLETED,
            ToolBoxEvent.TERMINAL_ERROR,
        ];

        eventTypes.forEach((eventType) => {
            this.api.on(eventType, (payload) => {
                // Forward to main renderer window
                if (this.mainWindow) {
                    this.mainWindow.webContents.send(EVENT_CHANNELS.TOOLBOX_EVENT, payload);
                }
                // Forward to all tool windows
                if (this.toolWindowManager) {
                    this.toolWindowManager.forwardEventToTools(payload);
                }
            });
        });

        // Listen to terminal manager events
        this.terminalManager.on("terminal:created", (terminal) => {
            this.api.emitEvent(ToolBoxEvent.TERMINAL_CREATED, terminal);
        });

        this.terminalManager.on("terminal:closed", (data) => {
            this.api.emitEvent(ToolBoxEvent.TERMINAL_CLOSED, data);
        });

        this.terminalManager.on("terminal:output", (data) => {
            this.api.emitEvent(ToolBoxEvent.TERMINAL_OUTPUT, data);
        });

        this.terminalManager.on("terminal:command:completed", (result) => {
            this.api.emitEvent(ToolBoxEvent.TERMINAL_COMMAND_COMPLETED, result);
        });

        this.terminalManager.on("terminal:error", (data) => {
            this.api.emitEvent(ToolBoxEvent.TERMINAL_ERROR, data);
        });

        // Listen to auto-update events
        this.autoUpdateManager.on("update-available", (info) => {
            this.api.showNotification({
                title: "Update Available",
                body: `Version ${info.version} is available for download.`,
                type: "info",
            });
        });

        this.autoUpdateManager.on("update-downloaded", (info) => {
            this.api.showNotification({
                title: "Update Ready",
                body: `Version ${info.version} has been downloaded and will be installed on restart.`,
                type: "success",
            });
        });

        this.autoUpdateManager.on("update-error", (error) => {
            this.api.showNotification({
                title: "Update Error",
                body: `Failed to check for updates: ${error.message}`,
                type: "error",
            });
        });
    }

    /**
     * Set up IPC handlers for communication with renderer
     */
    private setupIpcHandlers(): void {
        // Settings handlers
        ipcMain.handle(SETTINGS_CHANNELS.GET_USER_SETTINGS, () => {
            return this.settingsManager.getUserSettings();
        });

        ipcMain.handle(SETTINGS_CHANNELS.UPDATE_USER_SETTINGS, (_, settings) => {
            this.settingsManager.updateUserSettings(settings);
            this.api.emitEvent(ToolBoxEvent.SETTINGS_UPDATED, settings);
        });

        ipcMain.handle(SETTINGS_CHANNELS.GET_SETTING, (_, key) => {
            return this.settingsManager.getSetting(key);
        });

        ipcMain.handle(SETTINGS_CHANNELS.SET_SETTING, (_, key, value) => {
            this.settingsManager.setSetting(key, value);
        });

        // Favorite tools
        ipcMain.handle(SETTINGS_CHANNELS.ADD_FAVORITE_TOOL, (_, toolId) => {
            return this.settingsManager.addFavoriteTool(toolId);
        });

        ipcMain.handle(SETTINGS_CHANNELS.REMOVE_FAVORITE_TOOL, (_, toolId) => {
            return this.settingsManager.removeFavoriteTool(toolId);
        });

        ipcMain.handle(SETTINGS_CHANNELS.GET_FAVORITE_TOOLS, () => {
            return this.settingsManager.getFavoriteTools();
        });

        ipcMain.handle(SETTINGS_CHANNELS.IS_FAVORITE_TOOL, (_, toolId) => {
            return this.settingsManager.isFavoriteTool(toolId);
        });

        ipcMain.handle(SETTINGS_CHANNELS.TOGGLE_FAVORITE_TOOL, (_, toolId) => {
            return this.settingsManager.toggleFavoriteTool(toolId);
        });

        // Connection handlers
        ipcMain.handle(CONNECTION_CHANNELS.ADD_CONNECTION, (_, connection) => {
            this.connectionsManager.addConnection(connection);
            this.api.emitEvent(ToolBoxEvent.CONNECTION_CREATED, connection);
        });

        ipcMain.handle(CONNECTION_CHANNELS.UPDATE_CONNECTION, (_, id, updates) => {
            this.connectionsManager.updateConnection(id, updates);
            this.api.emitEvent(ToolBoxEvent.CONNECTION_UPDATED, { id, updates });
        });

        ipcMain.handle(CONNECTION_CHANNELS.DELETE_CONNECTION, (_, id) => {
            this.connectionsManager.deleteConnection(id);
            this.api.emitEvent(ToolBoxEvent.CONNECTION_DELETED, { id });
        });

        ipcMain.handle(CONNECTION_CHANNELS.GET_CONNECTIONS, () => {
            return this.connectionsManager.getConnections();
        });

        ipcMain.handle(CONNECTION_CHANNELS.GET_CONNECTION_BY_ID, (event, connectionId: string) => {
            return this.connectionsManager.getConnectionById(connectionId);
        });

        ipcMain.handle(CONNECTION_CHANNELS.SET_ACTIVE_CONNECTION, async (_, id) => {
            const connection = this.connectionsManager.getConnections().find((c) => c.id === id);
            if (!connection) {
                throw new Error("Connection not found");
            }

            // Authenticate based on the authentication type
            try {
                let authResult: { accessToken: string; refreshToken?: string; expiresOn: Date };

                switch (connection.authenticationType) {
                    case "interactive":
                        authResult = await this.authManager.authenticateInteractive(connection, this.mainWindow || undefined);
                        break;
                    case "clientSecret":
                        authResult = await this.authManager.authenticateClientSecret(connection);
                        break;
                    case "usernamePassword":
                        authResult = await this.authManager.authenticateUsernamePassword(connection);
                        break;
                    default:
                        throw new Error("Invalid authentication type");
                }

                // Set the connection with tokens
                this.connectionsManager.updateConnectionTokens(id, {
                    accessToken: authResult.accessToken,
                    refreshToken: authResult.refreshToken,
                    expiresOn: authResult.expiresOn,
                });

                // Clear notification tracking since we have a new active connection
                this.notifiedExpiredTokens.clear();

                this.api.emitEvent(ToolBoxEvent.CONNECTION_UPDATED, { id, isActive: true });
            } catch (error) {
                throw new Error(`Authentication failed: ${(error as Error).message}`);
            }
        });

        // Test connection handler
        ipcMain.handle(CONNECTION_CHANNELS.TEST_CONNECTION, async (_, connection) => {
            try {
                await this.authManager.testConnection(connection, this.mainWindow || undefined);
                return { success: true };
            } catch (error) {
                return { success: false, error: (error as Error).message };
            }
        });
        // Check if connection token is expired
        ipcMain.handle(CONNECTION_CHANNELS.IS_TOKEN_EXPIRED, (_, connectionId) => {
            return this.connectionsManager.isConnectionTokenExpired(connectionId);
        });

        // Re-authenticate connection (refresh token flow)
        ipcMain.handle(CONNECTION_CHANNELS.REFRESH_TOKEN, async (_, connectionId) => {
            const connection = this.connectionsManager.getConnectionById(connectionId);
            if (!connection) {
                throw new Error("Connection not found");
            }

            if (!connection.refreshToken) {
                throw new Error("No refresh token available. Please reconnect.");
            }

            try {
                const authResult = await this.authManager.refreshAccessToken(connection, connection.refreshToken);

                // Update the connection with new tokens
                this.connectionsManager.updateConnectionTokens(connectionId, {
                    accessToken: authResult.accessToken,
                    refreshToken: authResult.refreshToken,
                    expiresOn: authResult.expiresOn,
                });

                // Clear notification tracking for this connection since token is refreshed
                this.notifiedExpiredTokens.clear();

                this.api.emitEvent(ToolBoxEvent.CONNECTION_UPDATED, { id: connectionId, tokenRefreshed: true });

                return { success: true };
            } catch (error) {
                console.error("Token refresh failed:", error);
                throw new Error(`Token refresh failed: ${(error as Error).message}`);
            }
        });

        // Tool handlers
        ipcMain.handle(TOOL_CHANNELS.GET_ALL_TOOLS, () => {
            return this.toolManager.getAllTools();
        });

        ipcMain.handle(TOOL_CHANNELS.GET_TOOL, (_, toolId) => {
            return this.toolManager.getTool(toolId);
        });

        ipcMain.handle(TOOL_CHANNELS.LOAD_TOOL, async (_, packageName) => {
            return await this.toolManager.loadTool(packageName);
        });

        ipcMain.handle(TOOL_CHANNELS.UNLOAD_TOOL, (_, toolId) => {
            this.toolManager.unloadTool(toolId);
        });

        // Registry-based tool installation (new primary method)
        ipcMain.handle(TOOL_CHANNELS.INSTALL_TOOL_FROM_REGISTRY, async (_, toolId) => {
            const manifest = await this.toolManager.installToolFromRegistry(toolId);
            const tool = await this.toolManager.loadTool(toolId);
            this.settingsManager.addInstalledTool(toolId);
            return { manifest, tool };
        });

        // Fetch available tools from registry
        ipcMain.handle(TOOL_CHANNELS.FETCH_REGISTRY_TOOLS, async () => {
            return await this.toolManager.fetchAvailableTools();
        });

        // Check for tool updates
        ipcMain.handle(TOOL_CHANNELS.CHECK_TOOL_UPDATES, async (_, toolId) => {
            return await this.toolManager.checkForUpdates(toolId);
        });

        // Update a tool to the latest version
        ipcMain.handle(TOOL_CHANNELS.UPDATE_TOOL, async (_, toolId) => {
            return await this.toolManager.updateTool(toolId);
        });

        // Debug mode only - npm-based installation for tool developers
        ipcMain.handle(TOOL_CHANNELS.INSTALL_TOOL, async (_, packageName) => {
            await this.toolManager.installToolForDebug(packageName);
            // Load the npm tool after installation
            const tool = await this.toolManager.loadNpmTool(packageName);
            this.settingsManager.addInstalledTool(packageName);
            return tool;
        });

        ipcMain.handle(TOOL_CHANNELS.UNINSTALL_TOOL, async (_, packageName, toolId) => {
            this.toolManager.unloadTool(toolId);
            await this.toolManager.uninstallTool(packageName);
            this.settingsManager.removeInstalledTool(packageName);
        });

        // Local tool development - load tool from local directory
        ipcMain.handle(TOOL_CHANNELS.LOAD_LOCAL_TOOL, async (_, localPath) => {
            const tool = await this.toolManager.loadLocalTool(localPath);
            return tool;
        });

        ipcMain.handle(TOOL_CHANNELS.GET_LOCAL_TOOL_WEBVIEW_HTML, (_, localPath) => {
            return this.toolManager.getLocalToolWebviewHtml(localPath);
        });

        ipcMain.handle(TOOL_CHANNELS.OPEN_DIRECTORY_PICKER, async () => {
            if (!this.mainWindow) {
                throw new Error("Main window not available");
            }

            const result = await dialog.showOpenDialog(this.mainWindow, {
                properties: ["openDirectory"],
                title: "Select Tool Directory",
                message: "Select the root directory of your tool (containing package.json)",
            });

            if (result.canceled || result.filePaths.length === 0) {
                return null;
            }

            return result.filePaths[0];
        });

        ipcMain.handle(TOOL_CHANNELS.GET_TOOL_WEBVIEW_HTML, (_, packageName) => {
            return this.toolManager.getToolWebviewHtml(packageName);
        });

        ipcMain.handle(TOOL_CHANNELS.GET_TOOL_CONTEXT, (_, packageName, connectionUrl) => {
            return this.toolManager.getToolContext(packageName, connectionUrl);
        });

        // Tool settings handlers
        ipcMain.handle(SETTINGS_CHANNELS.GET_TOOL_SETTINGS, (_, toolId) => {
            return this.settingsManager.getToolSettings(toolId);
        });

        ipcMain.handle(SETTINGS_CHANNELS.UPDATE_TOOL_SETTINGS, (_, toolId, settings) => {
            this.settingsManager.updateToolSettings(toolId, settings);
        });

        // Context-aware tool settings handlers (for toolboxAPI)
        ipcMain.handle(SETTINGS_CHANNELS.TOOL_SETTINGS_GET_ALL, (_, toolId) => {
            return this.settingsManager.getToolSettings(toolId) || {};
        });

        ipcMain.handle(SETTINGS_CHANNELS.TOOL_SETTINGS_GET, (_, toolId, key) => {
            const settings = this.settingsManager.getToolSettings(toolId);
            return settings ? settings[key] : undefined;
        });

        ipcMain.handle(SETTINGS_CHANNELS.TOOL_SETTINGS_SET, (_, toolId, key, value) => {
            const settings = this.settingsManager.getToolSettings(toolId) || {};
            settings[key] = value;
            this.settingsManager.updateToolSettings(toolId, settings);
        });

        ipcMain.handle(SETTINGS_CHANNELS.TOOL_SETTINGS_SET_ALL, (_, toolId, settings) => {
            this.settingsManager.updateToolSettings(toolId, settings);
        });

        // CSP consent handlers
        ipcMain.handle(SETTINGS_CHANNELS.HAS_CSP_CONSENT, (_, toolId) => {
            return this.settingsManager.hasCspConsent(toolId);
        });

        ipcMain.handle(SETTINGS_CHANNELS.GRANT_CSP_CONSENT, (_, toolId) => {
            this.settingsManager.grantCspConsent(toolId);
        });

        ipcMain.handle(SETTINGS_CHANNELS.REVOKE_CSP_CONSENT, (_, toolId) => {
            this.settingsManager.revokeCspConsent(toolId);
        });

        ipcMain.handle(SETTINGS_CHANNELS.GET_CSP_CONSENTS, () => {
            return this.settingsManager.getCspConsents();
        });

        // Tool-Connection mapping handlers
        ipcMain.handle(SETTINGS_CHANNELS.SET_TOOL_CONNECTION, (_, toolId, connectionId) => {
            this.settingsManager.setToolConnection(toolId, connectionId);
        });

        ipcMain.handle(SETTINGS_CHANNELS.GET_TOOL_CONNECTION, (_, toolId) => {
            return this.settingsManager.getToolConnection(toolId);
        });

        ipcMain.handle(SETTINGS_CHANNELS.REMOVE_TOOL_CONNECTION, (_, toolId) => {
            this.settingsManager.removeToolConnection(toolId);
        });

        ipcMain.handle(SETTINGS_CHANNELS.GET_ALL_TOOL_CONNECTIONS, () => {
            return this.settingsManager.getAllToolConnections();
        });

        // Tool secondary connection management
        ipcMain.handle(SETTINGS_CHANNELS.SET_TOOL_SECONDARY_CONNECTION, (_, toolId: string, connectionId: string) => {
            this.settingsManager.setToolSecondaryConnection(toolId, connectionId);
        });

        ipcMain.handle(SETTINGS_CHANNELS.GET_TOOL_SECONDARY_CONNECTION, (_, toolId: string) => {
            return this.settingsManager.getToolSecondaryConnection(toolId);
        });

        ipcMain.handle(SETTINGS_CHANNELS.REMOVE_TOOL_SECONDARY_CONNECTION, (_, toolId: string) => {
            this.settingsManager.removeToolSecondaryConnection(toolId);
        });

        ipcMain.handle(SETTINGS_CHANNELS.GET_ALL_TOOL_SECONDARY_CONNECTIONS, () => {
            return this.settingsManager.getAllToolSecondaryConnections();
        });

        // Webview protocol handler
        ipcMain.handle(TOOL_CHANNELS.GET_TOOL_WEBVIEW_URL, (_, toolId) => {
            return this.browserviewProtocolManager.buildToolUrl(toolId);
        });

        // Notification handler
        ipcMain.handle(UTIL_CHANNELS.SHOW_NOTIFICATION, (_, options) => {
            this.api.showNotification(options);
        });

        // BrowserWindow modal handlers
        ipcMain.handle(UTIL_CHANNELS.SHOW_MODAL_WINDOW, (_, options: ModalWindowOptions) => {
            this.modalWindowManager?.showModal(options);
        });

        ipcMain.handle(UTIL_CHANNELS.CLOSE_MODAL_WINDOW, () => {
            this.modalWindowManager?.hideModal();
        });

        ipcMain.handle(UTIL_CHANNELS.SEND_MODAL_MESSAGE, (_, payload: ModalWindowMessagePayload) => {
            this.modalWindowManager?.sendMessageToModal(payload);
        });

        // Clipboard handler
        ipcMain.handle(UTIL_CHANNELS.COPY_TO_CLIPBOARD, (_, text) => {
            this.api.copyToClipboard(text);
        });

        // Save file handler
        ipcMain.handle(UTIL_CHANNELS.SAVE_FILE, async (_, defaultPath, content) => {
            return await this.api.saveFile(defaultPath, content);
        });

        // Show loading handler (overlay window above BrowserViews)
        ipcMain.handle(UTIL_CHANNELS.SHOW_LOADING, (_, message: string) => {
            if (this.loadingOverlayWindowManager) {
                this.loadingOverlayWindowManager.show(message || "Loading...");
            } else if (this.mainWindow) {
                // Fallback to legacy in-DOM loading screen if manager not ready
                this.mainWindow.webContents.send(EVENT_CHANNELS.SHOW_LOADING_SCREEN, message || "Loading...");
            }
        });

        // Hide loading handler
        ipcMain.handle(UTIL_CHANNELS.HIDE_LOADING, () => {
            if (this.loadingOverlayWindowManager) {
                this.loadingOverlayWindowManager.hide();
            } else if (this.mainWindow) {
                // Fallback legacy hide
                this.mainWindow.webContents.send(EVENT_CHANNELS.HIDE_LOADING_SCREEN);
            }
        });

        // Get current theme handler
        ipcMain.handle(UTIL_CHANNELS.GET_CURRENT_THEME, () => {
            const settings = this.settingsManager.getUserSettings();
            const theme = settings.theme || "system";

            // Resolve "system" to actual theme based on OS preference
            if (theme === "system") {
                return nativeTheme.shouldUseDarkColors ? "dark" : "light";
            }

            return theme;
        });

        // Event history handler
        ipcMain.handle(UTIL_CHANNELS.GET_EVENT_HISTORY, (_, limit) => {
            return this.api.getEventHistory(limit);
        });

        // Open external URL handler
        ipcMain.handle(UTIL_CHANNELS.OPEN_EXTERNAL, async (_, url) => {
            await shell.openExternal(url);
        });

        // Modal BrowserWindow internal channels (modal preload -> main)
        ipcMain.handle(MODAL_WINDOW_CHANNELS.CLOSE, () => {
            this.modalWindowManager?.hideModal();
        });

        ipcMain.on(MODAL_WINDOW_CHANNELS.MESSAGE, (_, payload) => {
            if (this.mainWindow) {
                this.mainWindow.webContents.send(EVENT_CHANNELS.MODAL_WINDOW_MESSAGE, payload);
            }
        });

        // Terminal handlers
        ipcMain.handle(TERMINAL_CHANNELS.CREATE_TERMINAL, async (_, toolId, options) => {
            return await this.terminalManager.createTerminal(toolId, options);
        });

        ipcMain.handle(TERMINAL_CHANNELS.EXECUTE_COMMAND, async (_, terminalId, command) => {
            return await this.terminalManager.executeCommand(terminalId, command);
        });

        ipcMain.handle(TERMINAL_CHANNELS.CLOSE_TERMINAL, (_, terminalId) => {
            this.terminalManager.closeTerminal(terminalId);
        });

        ipcMain.handle(TERMINAL_CHANNELS.GET_TERMINAL, (_, terminalId) => {
            return this.terminalManager.getTerminal(terminalId);
        });

        ipcMain.handle(TERMINAL_CHANNELS.GET_TOOL_TERMINALS, (_, toolId) => {
            return this.terminalManager.getToolTerminals(toolId);
        });

        ipcMain.handle(TERMINAL_CHANNELS.GET_ALL_TERMINALS, () => {
            return this.terminalManager.getAllTerminals();
        });

        ipcMain.handle(TERMINAL_CHANNELS.SET_VISIBILITY, (_, terminalId, visible) => {
            this.terminalManager.setTerminalVisibility(terminalId, visible);
        });

        // Auto-update handlers
        ipcMain.handle(UPDATE_CHANNELS.CHECK_FOR_UPDATES, async () => {
            await this.autoUpdateManager.checkForUpdates();
        });

        ipcMain.handle(UPDATE_CHANNELS.DOWNLOAD_UPDATE, async () => {
            await this.autoUpdateManager.downloadUpdate();
        });

        ipcMain.handle(UPDATE_CHANNELS.QUIT_AND_INSTALL, () => {
            this.autoUpdateManager.quitAndInstall();
        });

        ipcMain.handle(UPDATE_CHANNELS.GET_APP_VERSION, () => {
            return this.autoUpdateManager.getCurrentVersion();
        });

        // Dataverse API handlers
        // All handlers automatically get the connectionId from the calling tool's WebContents
        // For multi-connection tools, an optional connectionTarget parameter can be passed to specify "primary" or "secondary"
        ipcMain.handle(DATAVERSE_CHANNELS.CREATE, async (event, entityLogicalName: string, record: Record<string, unknown>, connectionTarget?: "primary" | "secondary") => {
            try {
                // Get the connectionId based on connectionTarget (defaults to primary)
                const connectionId =
                    connectionTarget === "secondary"
                        ? this.toolWindowManager?.getSecondaryConnectionIdByWebContents(event.sender.id)
                        : this.toolWindowManager?.getConnectionIdByWebContents(event.sender.id);

                if (!connectionId) {
                    const targetMsg = connectionTarget === "secondary" ? "secondary connection" : "connection";
                    throw new Error(`No ${targetMsg} found for this tool instance. Please ensure the tool is connected to an environment.`);
                }
                return await this.dataverseManager.create(connectionId, entityLogicalName, record);
            } catch (error) {
                throw new Error(`Dataverse create failed: ${(error as Error).message}`);
            }
        });

        ipcMain.handle(DATAVERSE_CHANNELS.RETRIEVE, async (event, entityLogicalName: string, id: string, columns?: string[], connectionTarget?: "primary" | "secondary") => {
            try {
                const connectionId =
                    connectionTarget === "secondary"
                        ? this.toolWindowManager?.getSecondaryConnectionIdByWebContents(event.sender.id)
                        : this.toolWindowManager?.getConnectionIdByWebContents(event.sender.id);

                if (!connectionId) {
                    const targetMsg = connectionTarget === "secondary" ? "secondary connection" : "connection";
                    throw new Error(`No ${targetMsg} found for this tool instance. Please ensure the tool is connected to an environment.`);
                }
                return await this.dataverseManager.retrieve(connectionId, entityLogicalName, id, columns);
            } catch (error) {
                throw new Error(`Dataverse retrieve failed: ${(error as Error).message}`);
            }
        });

        ipcMain.handle(DATAVERSE_CHANNELS.UPDATE, async (event, entityLogicalName: string, id: string, record: Record<string, unknown>, connectionTarget?: "primary" | "secondary") => {
            try {
                const connectionId =
                    connectionTarget === "secondary"
                        ? this.toolWindowManager?.getSecondaryConnectionIdByWebContents(event.sender.id)
                        : this.toolWindowManager?.getConnectionIdByWebContents(event.sender.id);

                if (!connectionId) {
                    const targetMsg = connectionTarget === "secondary" ? "secondary connection" : "connection";
                    throw new Error(`No ${targetMsg} found for this tool instance. Please ensure the tool is connected to an environment.`);
                }
                await this.dataverseManager.update(connectionId, entityLogicalName, id, record);
                return { success: true };
            } catch (error) {
                throw new Error(`Dataverse update failed: ${(error as Error).message}`);
            }
        });

        ipcMain.handle(DATAVERSE_CHANNELS.DELETE, async (event, entityLogicalName: string, id: string, connectionTarget?: "primary" | "secondary") => {
            try {
                const connectionId =
                    connectionTarget === "secondary"
                        ? this.toolWindowManager?.getSecondaryConnectionIdByWebContents(event.sender.id)
                        : this.toolWindowManager?.getConnectionIdByWebContents(event.sender.id);

                if (!connectionId) {
                    const targetMsg = connectionTarget === "secondary" ? "secondary connection" : "connection";
                    throw new Error(`No ${targetMsg} found for this tool instance. Please ensure the tool is connected to an environment.`);
                }
                await this.dataverseManager.delete(connectionId, entityLogicalName, id);
                return { success: true };
            } catch (error) {
                throw new Error(`Dataverse delete failed: ${(error as Error).message}`);
            }
        });

        ipcMain.handle(DATAVERSE_CHANNELS.RETRIEVE_MULTIPLE, async (event, fetchXml: string, connectionTarget?: "primary" | "secondary") => {
            try {
                const connectionId =
                    connectionTarget === "secondary"
                        ? this.toolWindowManager?.getSecondaryConnectionIdByWebContents(event.sender.id)
                        : this.toolWindowManager?.getConnectionIdByWebContents(event.sender.id);

                if (!connectionId) {
                    const targetMsg = connectionTarget === "secondary" ? "secondary connection" : "connection";
                    throw new Error(`No ${targetMsg} found for this tool instance. Please ensure the tool is connected to an environment.`);
                }
                return await this.dataverseManager.retrieveMultiple(connectionId, fetchXml);
            } catch (error) {
                throw new Error(`Dataverse retrieveMultiple failed: ${(error as Error).message}`);
            }
        });

        ipcMain.handle(
            DATAVERSE_CHANNELS.EXECUTE,
            async (
                event,
                request: {
                    entityName?: string;
                    entityId?: string;
                    operationName: string;
                    operationType: "action" | "function";
                    parameters?: Record<string, unknown>;
                },
                connectionTarget?: "primary" | "secondary",
            ) => {
                try {
                    const connectionId =
                        connectionTarget === "secondary"
                            ? this.toolWindowManager?.getSecondaryConnectionIdByWebContents(event.sender.id)
                            : this.toolWindowManager?.getConnectionIdByWebContents(event.sender.id);

                    if (!connectionId) {
                        const targetMsg = connectionTarget === "secondary" ? "secondary connection" : "connection";
                        throw new Error(`No ${targetMsg} found for this tool instance. Please ensure the tool is connected to an environment.`);
                    }
                    return await this.dataverseManager.execute(connectionId, request);
                } catch (error) {
                    throw new Error(`Dataverse execute failed: ${(error as Error).message}`);
                }
            },
        );

        ipcMain.handle(DATAVERSE_CHANNELS.FETCH_XML_QUERY, async (event, fetchXml: string, connectionTarget?: "primary" | "secondary") => {
            try {
                const connectionId =
                    connectionTarget === "secondary"
                        ? this.toolWindowManager?.getSecondaryConnectionIdByWebContents(event.sender.id)
                        : this.toolWindowManager?.getConnectionIdByWebContents(event.sender.id);

                if (!connectionId) {
                    const targetMsg = connectionTarget === "secondary" ? "secondary connection" : "connection";
                    throw new Error(`No ${targetMsg} found for this tool instance. Please ensure the tool is connected to an environment.`);
                }
                return await this.dataverseManager.fetchXmlQuery(connectionId, fetchXml);
            } catch (error) {
                throw new Error(`Dataverse fetchXmlQuery failed: ${(error as Error).message}`);
            }
        });

        ipcMain.handle(
            DATAVERSE_CHANNELS.GET_ENTITY_METADATA,
            async (event, entityLogicalName: string, searchByLogicalName: boolean, selectColumns?: string[], connectionTarget?: "primary" | "secondary") => {
                try {
                    const connectionId =
                        connectionTarget === "secondary"
                            ? this.toolWindowManager?.getSecondaryConnectionIdByWebContents(event.sender.id)
                            : this.toolWindowManager?.getConnectionIdByWebContents(event.sender.id);

                    if (!connectionId) {
                        const targetMsg = connectionTarget === "secondary" ? "secondary connection" : "connection";
                        throw new Error(`No ${targetMsg} found for this tool instance. Please ensure the tool is connected to an environment.`);
                    }
                    return await this.dataverseManager.getEntityMetadata(connectionId, entityLogicalName, searchByLogicalName, selectColumns);
                } catch (error) {
                    throw new Error(`Dataverse getEntityMetadata failed: ${(error as Error).message}`);
                }
            },
        );

        ipcMain.handle(DATAVERSE_CHANNELS.GET_ALL_ENTITIES_METADATA, async (event, selectColumns?: string[], connectionTarget?: "primary" | "secondary") => {
            try {
                const connectionId =
                    connectionTarget === "secondary"
                        ? this.toolWindowManager?.getSecondaryConnectionIdByWebContents(event.sender.id)
                        : this.toolWindowManager?.getConnectionIdByWebContents(event.sender.id);

                if (!connectionId) {
                    const targetMsg = connectionTarget === "secondary" ? "secondary connection" : "connection";
                    throw new Error(`No ${targetMsg} found for this tool instance. Please ensure the tool is connected to an environment.`);
                }
                return await this.dataverseManager.getAllEntitiesMetadata(connectionId, selectColumns);
            } catch (error) {
                throw new Error(`Dataverse getAllEntitiesMetadata failed: ${(error as Error).message}`);
            }
        });

        ipcMain.handle(
            DATAVERSE_CHANNELS.GET_ENTITY_RELATED_METADATA,
            async (event, entityLogicalName: string, relatedPath: string, selectColumns?: string[], connectionTarget?: "primary" | "secondary") => {
                try {
                    const connectionId =
                        connectionTarget === "secondary"
                            ? this.toolWindowManager?.getSecondaryConnectionIdByWebContents(event.sender.id)
                            : this.toolWindowManager?.getConnectionIdByWebContents(event.sender.id);

                    if (!connectionId) {
                        const targetMsg = connectionTarget === "secondary" ? "secondary connection" : "connection";
                        throw new Error(`No ${targetMsg} found for this tool instance. Please ensure the tool is connected to an environment.`);
                    }
                    return await this.dataverseManager.getEntityRelatedMetadata(connectionId, entityLogicalName, relatedPath, selectColumns);
                } catch (error) {
                    throw new Error(`Dataverse getEntityRelatedMetadata failed: ${(error as Error).message}`);
                }
            },
        );

        ipcMain.handle(DATAVERSE_CHANNELS.GET_SOLUTIONS, async (event, selectColumns: string[], connectionTarget?: "primary" | "secondary") => {
            try {
                const connectionId =
                    connectionTarget === "secondary"
                        ? this.toolWindowManager?.getSecondaryConnectionIdByWebContents(event.sender.id)
                        : this.toolWindowManager?.getConnectionIdByWebContents(event.sender.id);

                if (!connectionId) {
                    const targetMsg = connectionTarget === "secondary" ? "secondary connection" : "connection";
                    throw new Error(`No ${targetMsg} found for this tool instance. Please ensure the tool is connected to an environment.`);
                }
                return await this.dataverseManager.getSolutions(connectionId, selectColumns);
            } catch (error) {
                throw new Error(`Dataverse getSolutions failed: ${(error as Error).message}`);
            }
        });

        ipcMain.handle(DATAVERSE_CHANNELS.QUERY_DATA, async (event, odataQuery: string, connectionTarget?: "primary" | "secondary") => {
            try {
                const connectionId =
                    connectionTarget === "secondary"
                        ? this.toolWindowManager?.getSecondaryConnectionIdByWebContents(event.sender.id)
                        : this.toolWindowManager?.getConnectionIdByWebContents(event.sender.id);

                if (!connectionId) {
                    const targetMsg = connectionTarget === "secondary" ? "secondary connection" : "connection";
                    throw new Error(`No ${targetMsg} found for this tool instance. Please ensure the tool is connected to an environment.`);
                }
                return await this.dataverseManager.queryData(connectionId, odataQuery);
            } catch (error) {
                throw new Error(`Dataverse queryData failed: ${(error as Error).message}`);
            }
        });
<<<<<<< HEAD

        ipcMain.handle(DATAVERSE_CHANNELS.CREATE_MULTIPLE, async (event, entityLogicalName: string, records: Record<string, unknown>[], connectionTarget?: "primary" | "secondary") => {
            try {
                const connectionId =
                    connectionTarget === "secondary"
                        ? this.toolWindowManager?.getSecondaryConnectionIdByWebContents(event.sender.id)
                        : this.toolWindowManager?.getConnectionIdByWebContents(event.sender.id);
                if (!connectionId) {
                    const targetMsg = connectionTarget === "secondary" ? "secondary connection" : "connection";
                    throw new Error(`No ${targetMsg} found for this tool instance. Please ensure the tool is connected to an environment.`);
                }
                return await this.dataverseManager.createMultiple(connectionId, entityLogicalName, records);
            } catch (error) {
                throw new Error(`Dataverse createMultiple failed: ${(error as Error).message}`);
            }
        });

        ipcMain.handle(DATAVERSE_CHANNELS.UPDATE_MULTIPLE, async (event, entityLogicalName: string, records: Record<string, unknown>[], connectionTarget?: "primary" | "secondary") => {
            try {
                const connectionId =
                    connectionTarget === "secondary"
                        ? this.toolWindowManager?.getSecondaryConnectionIdByWebContents(event.sender.id)
                        : this.toolWindowManager?.getConnectionIdByWebContents(event.sender.id);
                if (!connectionId) {
                    const targetMsg = connectionTarget === "secondary" ? "secondary connection" : "connection";
                    throw new Error(`No ${targetMsg} found for this tool instance. Please ensure the tool is connected to an environment.`);
                }
                return await this.dataverseManager.updateMultiple(connectionId, entityLogicalName, records);
            } catch (error) {
                throw new Error(`Dataverse updateMultiple failed: ${(error as Error).message}`);
            }
        });
    }
=======
>>>>>>> c5134555

        ipcMain.handle(DATAVERSE_CHANNELS.GET_ENTITY_SET_NAME, (event, entityLogicalName: string) => {
            try {
                return this.dataverseManager.getEntitySetName(entityLogicalName);
            } catch (error) {
                throw new Error(`Dataverse getEntitySetName failed: ${(error as Error).message}`);
            }
        });
    }
    /**
     * Create application menu
     */
    private createMenu(): void {
        const isMac = process.platform === "darwin";

        const template: any[] = [
            // App menu (macOS only)
            ...(isMac
                ? [
                      {
                          label: app.name,
                          submenu: [
                              { role: "about" },
                              { type: "separator" },
                              { role: "services" },
                              { type: "separator" },
                              { role: "hide" },
                              { role: "hideOthers" },
                              { role: "unhide" },
                              { type: "separator" },
                              { role: "quit" },
                          ],
                      },
                  ]
                : []),

            // File menu
            {
                label: "File",
                submenu: [isMac ? { role: "close" } : { role: "quit" }],
            },

            // Edit menu
            {
                label: "Edit",
                submenu: [
                    { role: "undo" },
                    { role: "redo" },
                    { type: "separator" },
                    { role: "cut" },
                    { role: "copy" },
                    { role: "paste" },
                    ...(isMac
                        ? [
                              { role: "pasteAndMatchStyle" },
                              { role: "delete" },
                              { role: "selectAll" },
                              { type: "separator" },
                              {
                                  label: "Speech",
                                  submenu: [{ role: "startSpeaking" }, { role: "stopSpeaking" }],
                              },
                          ]
                        : [{ role: "delete" }, { type: "separator" }, { role: "selectAll" }]),
                ],
            },

            // View menu
            {
                label: "View",
                submenu: [
                    { role: "reload" },
                    { role: "forceReload" },
                    { type: "separator" },
                    {
                        label: "Show Home Page",
                        accelerator: isMac ? "Command+H" : "Ctrl+H",
                        click: () => {
                            if (this.mainWindow) {
                                this.mainWindow.webContents.send(EVENT_CHANNELS.SHOW_HOME_PAGE);
                            }
                        },
                    },
                    { type: "separator" },
                    { role: "resetZoom" },
                    { role: "zoomIn" },
                    { role: "zoomOut" },
                    { type: "separator" },
                    { role: "togglefullscreen" },
                ],
            },

            // Window menu
            {
                label: "Window",
                submenu: [{ role: "minimize" }, { role: "zoom" }, ...(isMac ? [{ type: "separator" }, { role: "front" }, { type: "separator" }, { role: "window" }] : [{ role: "close" }])],
            },

            // Help menu
            {
                role: "help",
                submenu: [
                    {
                        label: "Learn More",
                        click: async () => {
                            await shell.openExternal("https://www.powerplatformtoolbox.com/");
                        },
                    },
                    {
                        label: "Documentation",
                        click: async () => {
                            await shell.openExternal("https://docs.powerplatformtoolbox.com/");
                        },
                    },
                    { type: "separator" },
                    {
                        label: "Toggle Tool DevTools",
                        accelerator: isMac ? "Alt+Command+T" : "Ctrl+Shift+T",
                        click: () => {
                            if (this.toolWindowManager) {
                                const opened = this.toolWindowManager.openDevToolsForActiveTool();
                                if (!opened) {
                                    // Show notification if no active tool
                                    dialog.showMessageBox(this.mainWindow!, {
                                        type: "info",
                                        title: "No Active Tool",
                                        message: "No tool is currently open. Please open a tool first to access its DevTools.",
                                        buttons: ["OK"],
                                    });
                                }
                            }
                        },
                    },
                    { type: "separator" },
                    {
                        label: "Toggle ToolBox DevTools",
                        accelerator: isMac ? "Alt+Command+I" : "Ctrl+Shift+I",
                        click: () => {
                            if (this.mainWindow) {
                                this.mainWindow.webContents.toggleDevTools();
                            }
                        },
                    },
                    { type: "separator" },
                    {
                        label: `About`,
                        click: () => {
                            this.showAboutDialog();
                        },
                    },
                ],
            },
        ];

        const menu = Menu.buildFromTemplate(template);
        Menu.setApplicationMenu(menu);
    }

    /**
     * Check for token expiry and notify user
     * Note: With no global active connection, this method is deprecated
     * Token expiry checks are now done per-tool when making API calls
     */
    private checkTokenExpiry(): void {
        // No-op: Token expiry is now checked per-connection when tools make API calls
        // Each tool uses its own connection, so we don't need a global check
        return;
    }

    /**
     * Start periodic token expiry checks
     */
    private startTokenExpiryChecks(): void {
        // No-op: Token expiry checks are now done per-connection when tools make API calls
        return;
    }

    /**
     * Stop periodic token expiry checks
     */
    private stopTokenExpiryChecks(): void {
        if (this.tokenExpiryCheckInterval) {
            clearInterval(this.tokenExpiryCheckInterval);
            this.tokenExpiryCheckInterval = null;
        }
    }

    /**
     * Register custom pptb-webview protocol for loading tool content
     * This provides isolation and CSP control for tool execution
     */
    /**
     * Create the main application window
     */
    private createWindow(): void {
        this.mainWindow = new BrowserWindow({
            width: 1200,
            height: 800,
            webPreferences: {
                nodeIntegration: false,
                contextIsolation: true,
                // Explicitly disable sandbox so preload can use CommonJS require for sibling chunks (channels.js)
                // Electron 28 may enable stronger sandbox behaviors affecting module resolution when omitted.
                sandbox: false,
                preload: path.join(__dirname, "preload.js"),
                // No longer need webviewTag - using BrowserView instead
            },
            title: "Power Platform Tool Box",
            icon: path.join(__dirname, "../../assets/icon.png"),
        });

        // Initialize ToolWindowManager for managing tool BrowserViews
        this.toolWindowManager = new ToolWindowManager(this.mainWindow, this.browserviewProtocolManager, this.connectionsManager, this.settingsManager);

        // Initialize NotificationWindowManager for overlay notifications
        this.notificationWindowManager = new NotificationWindowManager(this.mainWindow);
        // Initialize LoadingOverlayWindowManager for full-screen loading spinner above BrowserViews
        this.loadingOverlayWindowManager = new LoadingOverlayWindowManager(this.mainWindow);
        // Initialize BrowserWindow-based modal manager
        this.modalWindowManager = new ModalWindowManager(this.mainWindow);

        // Set the main window for auto-updater
        this.autoUpdateManager.setMainWindow(this.mainWindow);

        // Create the application menu
        this.createMenu();

        // Load the index.html
        this.mainWindow.loadFile(path.join(__dirname, "../renderer/index.html"));

        // Open DevTools in development
        if (process.env.NODE_ENV === "development") {
            this.mainWindow.webContents.openDevTools();
        }

        this.mainWindow.on("closed", () => {
            this.modalWindowManager = null;
            this.mainWindow = null;
        });
    }

    /**
     * Show About dialog with version and environment info
     */
    private showAboutDialog(): void {
        if (this.mainWindow) {
            const appVersion = app.getVersion();
            const message = `Version ${appVersion}
Electron: ${process.versions.electron}
Node.js: ${process.versions.node}
Chromium: ${process.versions.chrome}
OS: ${process.platform} ${process.arch} ${process.getSystemVersion()}`;

            if (dialog.showMessageBoxSync({ title: "About Power Platform Tool Box", message: message, type: "info", noLink: true, defaultId: 1, buttons: ["Copy", "OK"] }) === 0) {
                clipboard.writeText(message);
            }
        }
    }

    /**
     * Initialize the application
     */
    async initialize(): Promise<void> {
        // Set app user model ID for Windows notifications
        if (process.platform === "win32") {
            app.setAppUserModelId("com.powerplatform.toolbox");
        }

        // Register custom protocol scheme before app is ready
        this.browserviewProtocolManager.registerScheme();

        await app.whenReady();

        // Register protocol handler after app is ready
        this.browserviewProtocolManager.registerHandler();

        this.createWindow();

        // Load all installed tools from registry
        await this.toolManager.loadAllInstalledTools();

        // Check if auto-update is enabled
        const autoUpdate = this.settingsManager.getSetting("autoUpdate");
        if (autoUpdate) {
            // Enable automatic update checks every 6 hours
            this.autoUpdateManager.enableAutoUpdateChecks(6);
        }

        // Start token expiry checks
        this.startTokenExpiryChecks();

        app.on("activate", () => {
            if (BrowserWindow.getAllWindows().length === 0) {
                this.createWindow();
            }
        });

        app.on("window-all-closed", () => {
            if (process.platform !== "darwin") {
                app.quit();
            }
        });

        app.on("before-quit", () => {
            // Clean up update checks
            this.autoUpdateManager.disableAutoUpdateChecks();
            // Clean up token expiry checks
            this.stopTokenExpiryChecks();
        });
    }
}

// Create and initialize the application
const toolboxApp = new ToolBoxApp();
toolboxApp.initialize().catch(console.error);<|MERGE_RESOLUTION|>--- conflicted
+++ resolved
@@ -835,7 +835,6 @@
                 throw new Error(`Dataverse queryData failed: ${(error as Error).message}`);
             }
         });
-<<<<<<< HEAD
 
         ipcMain.handle(DATAVERSE_CHANNELS.CREATE_MULTIPLE, async (event, entityLogicalName: string, records: Record<string, unknown>[], connectionTarget?: "primary" | "secondary") => {
             try {
@@ -869,8 +868,6 @@
             }
         });
     }
-=======
->>>>>>> c5134555
 
         ipcMain.handle(DATAVERSE_CHANNELS.GET_ENTITY_SET_NAME, (event, entityLogicalName: string) => {
             try {
