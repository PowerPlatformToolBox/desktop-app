--- conflicted
+++ resolved
@@ -26,15 +26,6 @@
     private connectionsManager: ConnectionsManager;
     private settingsManager: SettingsManager;
     /**
-<<<<<<< HEAD
-     * Maps instanceId (not toolId) to BrowserView.
-     * The key is the unique tool instanceId (format: toolId-timestamp-random).
-     * Consider renaming to instanceViews in future refactoring.
-     */
-    private toolViews: Map</* instanceId: string */ string, BrowserView> = new Map();
-    private toolConnectionInfo: Map<string, { primaryConnectionId: string | null; secondaryConnectionId: string | null }> = new Map(); // Maps instanceId -> connection info
-    private activeToolId: string | null = null; // Stores instanceId (not toolId)
-=======
      * Maps tool instanceId (NOT toolId) to BrowserView.
      *
      * Key semantics:
@@ -52,7 +43,6 @@
     // NOTE: Despite the name, this stores the active tool *instanceId* (not the toolId).
     // The property name is retained for backward compatibility; prefer `instanceId` terminology elsewhere.
     private activeToolId: string | null = null;
->>>>>>> 15ac30be
     private boundsUpdatePending: boolean = false;
     private frameScheduled = false;
 
@@ -231,17 +221,10 @@
                 primaryConnectionId: primaryConnectionId,
                 secondaryConnectionId: secondaryConnectionId,
             });
-<<<<<<< HEAD
 
             // Show this tool instance
             await this.switchToTool(instanceId);
 
-=======
-
-            // Show this tool instance
-            await this.switchToTool(instanceId);
-
->>>>>>> 15ac30be
             console.log(`[ToolWindowManager] Tool instance launched successfully: ${instanceId}`);
             return true;
         } catch (error) {
@@ -513,7 +496,7 @@
         };
 
         toolView.webContents.send("toolbox:context", updatedContext);
-        
+
         // Emit connection:updated event to the tool AFTER context is updated
         // This allows the tool's event handler to call getActiveConnection() and get the updated connection
         const eventPayload = {
@@ -522,7 +505,7 @@
             timestamp: new Date().toISOString(),
         };
         toolView.webContents.send(EVENT_CHANNELS.TOOLBOX_EVENT, eventPayload);
-        
+
         console.log(`[ToolWindowManager] Updated connection for tool instance ${instanceId}:`, { primaryConnectionId, secondaryConnectionId });
     }
 
@@ -560,37 +543,6 @@
     }
 
     /**
-<<<<<<< HEAD
-     * Update connection context for a specific tool
-     * Called when a tool's connection is changed
-     */
-    async updateToolConnection(toolId: string, connectionId: string | null): Promise<void> {
-        const toolView = this.toolViews.get(toolId);
-        if (!toolView || toolView.webContents.isDestroyed()) {
-            return;
-        }
-
-        let connectionUrl: string | null = null;
-
-        if (connectionId) {
-            const connection = this.connectionsManager.getConnectionById(connectionId);
-            if (connection) {
-                connectionUrl = connection.url;
-            }
-        }
-
-        // Send updated connection context to the tool
-        toolView.webContents.send("toolbox:connection-changed", {
-            connectionUrl: connectionUrl,
-            connectionId: connectionId,
-        });
-
-        console.log(`[ToolWindowManager] Updated connection for tool ${toolId}:`, connectionUrl ? "connected" : "disconnected");
-    }
-
-    /**
-=======
->>>>>>> 15ac30be
      * Get connection ID for a tool (from settings)
      */
     getToolConnectionId(toolId: string): string | null {
