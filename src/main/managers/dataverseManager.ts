import * as https from "https";
import { DataverseConnection } from "../../common/types";
import { DATAVERSE_API_VERSION } from "../constants";
import { AuthManager } from "./authManager";
import { ConnectionsManager } from "./connectionsManager";

/**
 * Dataverse API response type
 */
interface DataverseResponse {
    [key: string]: unknown;
}

/**
 * Dataverse error response
 */
interface DataverseError {
    error: {
        code: string;
        message: string;
    };
}

/**
 * FetchXML query result
 */
interface FetchXmlResult {
    value: Record<string, unknown>[];
    "@odata.context"?: string;
    "@Microsoft.Dynamics.CRM.fetchxmlpagingcookie"?: string;
}

/**
 * Entity metadata response
 */
interface EntityMetadata {
    MetadataId: string;
    LogicalName: string;
    DisplayName?: {
        LocalizedLabels: Array<{ Label: string; LanguageCode: number }>;
    };
    Attributes?: unknown[];
    [key: string]: unknown;
}

/**
 * Manages Dataverse Web API operations
 * Provides CRUD operations, FetchXML queries, and metadata retrieval
 */
export class DataverseManager {
    private connectionsManager: ConnectionsManager;
    private authManager: AuthManager;

    constructor(connectionsManager: ConnectionsManager, authManager: AuthManager) {
        this.connectionsManager = connectionsManager;
        this.authManager = authManager;
    }

    /**
     * Get a connection by ID and ensure it has a valid access token
     * @param connectionId The ID of the connection to use
     */
    private async getConnectionWithToken(connectionId: string): Promise<{ connection: DataverseConnection; accessToken: string }> {
        const connection = this.connectionsManager.getConnectionById(connectionId);
        if (!connection) {
            throw new Error(`Connection ${connectionId} not found. Please ensure the connection exists.`);
        }

        if (!connection.accessToken) {
            throw new Error("No access token found. Please reconnect to the environment.");
        }

        // Check if token is expired
        if (connection.tokenExpiry) {
            const expiryDate = new Date(connection.tokenExpiry);
            const now = new Date();

            // Refresh if token expires in the next 5 minutes
            if (expiryDate.getTime() - now.getTime() < 5 * 60 * 1000) {
                if (connection.refreshToken) {
                    try {
                        const authResult = await this.authManager.refreshAccessToken(connection, connection.refreshToken);
                        this.connectionsManager.updateConnectionTokens(connection.id, {
                            accessToken: authResult.accessToken,
                            refreshToken: authResult.refreshToken,
                            expiresOn: authResult.expiresOn,
                        });
                        return { connection, accessToken: authResult.accessToken };
                    } catch (error) {
                        throw new Error(`Failed to refresh token: ${(error as Error).message}`);
                    }
                } else {
                    throw new Error("Access token expired and no refresh token available. Please reconnect.");
                }
            }
        }

        return { connection, accessToken: connection.accessToken };
    }

    /**
     * Create a new record in Dataverse
     */
    async create(connectionId: string, entityLogicalName: string, record: Record<string, unknown>): Promise<{ id: string; [key: string]: unknown }> {
        const { connection, accessToken } = await this.getConnectionWithToken(connectionId);
        const entitySetName = this.getEntitySetName(entityLogicalName);
        const url = `${connection.url}/api/data/${DATAVERSE_API_VERSION}/${entitySetName}`;

        const response = await this.makeHttpRequest(url, "POST", accessToken, record);

        // Extract the ID from the OData-EntityId header or response
        const responseData = response.data as DataverseResponse;
        const entityId = response.headers["odata-entityid"] || (responseData[`${entityLogicalName}id`] as string);

        return {
            id: entityId ? this.extractIdFromUrl(entityId as string) : "",
            ...responseData,
        };
    }

    /**
     * Retrieve a record from Dataverse
     */
    async retrieve(connectionId: string, entityLogicalName: string, id: string, columns?: string[]): Promise<Record<string, unknown>> {
        const { connection, accessToken } = await this.getConnectionWithToken(connectionId);
        const entitySetName = this.getEntitySetName(entityLogicalName);

        let url = `${connection.url}/api/data/${DATAVERSE_API_VERSION}/${entitySetName}(${id})`;
        if (columns && columns.length > 0) {
            url += `?$select=${columns.join(",")}`;
        }

        const response = await this.makeHttpRequest(url, "GET", accessToken);
        return response.data as Record<string, unknown>;
    }

    /**
     * Update a record in Dataverse
     */
    async update(connectionId: string, entityLogicalName: string, id: string, record: Record<string, unknown>): Promise<void> {
        const { connection, accessToken } = await this.getConnectionWithToken(connectionId);
        const entitySetName = this.getEntitySetName(entityLogicalName);
        const url = `${connection.url}/api/data/${DATAVERSE_API_VERSION}/${entitySetName}(${id})`;

        await this.makeHttpRequest(url, "PATCH", accessToken, record);
    }

    /**
     * Delete a record from Dataverse
     */
    async delete(connectionId: string, entityLogicalName: string, id: string): Promise<void> {
        const { connection, accessToken } = await this.getConnectionWithToken(connectionId);
        const entitySetName = this.getEntitySetName(entityLogicalName);
        const url = `${connection.url}/api/data/${DATAVERSE_API_VERSION}/${entitySetName}(${id})`;

        await this.makeHttpRequest(url, "DELETE", accessToken);
    }

    /**
     * Convert entity logical name to entity set name (pluralization)
     * Handles common Dataverse entity pluralization rules
     */
    private getEntitySetName(entityLogicalName: string): string {
        // Common irregular plurals in Dataverse
        const irregularPlurals: Record<string, string> = {
            opportunity: "opportunities",
            territory: "territories",
            currency: "currencies",
            businessunit: "businessunits",
            systemuser: "systemusers",
            usersettingscollection: "usersettingscollection",
        };

        const lowerName = entityLogicalName.toLowerCase();

        // Check for irregular plurals
        if (irregularPlurals[lowerName]) {
            return irregularPlurals[lowerName];
        }

        // Handle entities ending in 'y' (e.g., opportunity -> opportunities)
        if (lowerName.endsWith("y") && lowerName.length > 1 && !"aeiou".includes(lowerName[lowerName.length - 2])) {
            return lowerName.slice(0, -1) + "ies";
        }

        // Handle entities ending in 's', 'x', 'z', 'ch', 'sh' (add 'es')
        if (lowerName.endsWith("s") || lowerName.endsWith("x") || lowerName.endsWith("z") || lowerName.endsWith("ch") || lowerName.endsWith("sh")) {
            return lowerName + "es";
        }

        // Default: add 's'
        return lowerName + "s";
    }

    /**
     * Execute a FetchXML query
     */
    async fetchXmlQuery(connectionId: string, fetchXml: string): Promise<FetchXmlResult> {
        const { connection, accessToken } = await this.getConnectionWithToken(connectionId);

        // Encode the FetchXML for URL
        const encodedFetchXml = encodeURIComponent(fetchXml);

        // Extract entity name from FetchXML
        const entityMatch = fetchXml.match(/<entity\s+name=["']([^"']+)["']/i);
        if (!entityMatch) {
            throw new Error("Invalid FetchXML: Could not determine entity name");
        }
        const entityName = entityMatch[1];

        // Convert entity name to entity set name (pluralized)
        const entitySetName = this.getEntitySetName(entityName);

        const url = `${connection.url}/api/data/${DATAVERSE_API_VERSION}/${entitySetName}?fetchXml=${encodedFetchXml}`;

        // Request formatted values and all annotations (for lookups, aliases, etc.)
        const response = await this.makeHttpRequest(url, "GET", accessToken, undefined, ['odata.include-annotations="*"']);
        return response.data as FetchXmlResult;
    }

    /**
     * Retrieve multiple records (alias for fetchXmlQuery for backward compatibility)
     */
    async retrieveMultiple(connectionId: string, fetchXml: string): Promise<FetchXmlResult> {
        return this.fetchXmlQuery(connectionId, fetchXml);
    }

    /**
     * Execute a Dataverse Web API action or function
     */
<<<<<<< HEAD
    async execute(connectionId: string, request: {
        entityName?: string;
        entityId?: string;
        operationName: string;
        operationType: "action" | "function";
        parameters?: Record<string, unknown>;
    }): Promise<Record<string, unknown>> {
=======
    async execute(
        connectionId: string,
        request: {
            entityName?: string;
            entityId?: string;
            operationName: string;
            operationType: "action" | "function";
            parameters?: Record<string, unknown>;
        },
    ): Promise<Record<string, unknown>> {
>>>>>>> 15ac30be
        const { connection, accessToken } = await this.getConnectionWithToken(connectionId);

        let url = `${connection.url}/api/data/${DATAVERSE_API_VERSION}/`;

        // Build URL based on operation type
        if (request.entityName && request.entityId) {
            // Bound operation - use entity set name
            const entitySetName = this.getEntitySetName(request.entityName);
            url += `${entitySetName}(${request.entityId})/Microsoft.Dynamics.CRM.${request.operationName}`;
        } else {
            // Unbound operation
            url += request.operationName;
        }

        const method = request.operationType === "function" ? "GET" : "POST";

        // For functions, parameters go in the URL
        if (request.operationType === "function" && request.parameters) {
            const params = new URLSearchParams();
            Object.entries(request.parameters).forEach(([key, value]) => {
                params.append(key, JSON.stringify(value));
            });
            url += `?${params.toString()}`;
        }

        const body = request.operationType === "action" ? request.parameters : undefined;
        const response = await this.makeHttpRequest(url, method, accessToken, body);

        return response.data as Record<string, unknown>;
    }

    /**
     * Get metadata for a specific entity
     */
    async getEntityMetadata(connectionId: string, entityLogicalNameOrId: string, searchByLogicalName: boolean, selectColumns?: string[]): Promise<EntityMetadata> {
        if (!entityLogicalNameOrId || !entityLogicalNameOrId.trim()) {
            throw new Error("entityLogicalName parameter cannot be empty");
        }

        const { connection, accessToken } = await this.getConnectionWithToken(connectionId);
        const encodedLogicalName = encodeURIComponent(entityLogicalNameOrId);
        let url = `${connection.url}/api/data/${DATAVERSE_API_VERSION}/EntityDefinitions(${searchByLogicalName ? `LogicalName='${encodedLogicalName}'` : encodedLogicalName})`;

        if (selectColumns && selectColumns.length > 0) {
            const encodedColumns = selectColumns.map((col) => encodeURIComponent(col)).join(",");
            url += `?$select=${encodedColumns}`;
        }

        const response = await this.makeHttpRequest(url, "GET", accessToken);
        return response.data as EntityMetadata;
    }

    /**
     * Get metadata for all entities
     * @param selectColumns - Optional array of column names to select (defaults to ["LogicalName", "DisplayName", "MetadataId"])
     * @returns Promise containing array of EntityMetadata objects
     */
    async getAllEntitiesMetadata(connectionId: string, selectColumns?: string[]): Promise<{ value: EntityMetadata[] }> {
        const { connection, accessToken } = await this.getConnectionWithToken(connectionId);
        // Default to lightweight columns if selectColumns is not provided or empty
        const columns = selectColumns && selectColumns.length > 0 ? selectColumns : ["LogicalName", "DisplayName", "MetadataId"];
        const encodedColumns = columns.map((col) => encodeURIComponent(col)).join(",");
        const url = `${connection.url}/api/data/${DATAVERSE_API_VERSION}/EntityDefinitions?$select=${encodedColumns}`;
        const response = await this.makeHttpRequest(url, "GET", accessToken);
        return response.data as { value: EntityMetadata[] };
    }

    /**
     * Get related metadata for a specific entity (attributes, relationships, etc.)
     * @param entityLogicalName - Logical name of the entity
     * @param relatedPath - Path after EntityDefinitions(LogicalName='name') (e.g., 'Attributes', 'OneToManyRelationships', 'ManyToOneRelationships')
     * @param selectColumns - Optional array of column names to select
     */
    async getEntityRelatedMetadata(connectionId: string, entityLogicalName: string, relatedPath: string, selectColumns?: string[]): Promise<Record<string, unknown>> {
        if (!entityLogicalName || !entityLogicalName.trim()) {
            throw new Error("entityLogicalName parameter cannot be empty");
        }
        if (!relatedPath || !relatedPath.trim()) {
            throw new Error("relatedPath parameter cannot be empty");
        }

        const { connection, accessToken } = await this.getConnectionWithToken(connectionId);
        const encodedLogicalName = encodeURIComponent(entityLogicalName);
        // Encode individual path segments but preserve forward slashes for URL structure
        // Filter out empty or whitespace-only segments to prevent double slashes
        const encodedPath = relatedPath
            .split("/")
            .filter((segment) => segment.trim().length > 0)
            .map((segment) => encodeURIComponent(segment))
            .join("/");
        let url = `${connection.url}/api/data/${DATAVERSE_API_VERSION}/EntityDefinitions(LogicalName='${encodedLogicalName}')/${encodedPath}`;

        if (selectColumns && selectColumns.length > 0) {
            const encodedColumns = selectColumns.map((col) => encodeURIComponent(col)).join(",");
            url += `?$select=${encodedColumns}`;
        }

        const response = await this.makeHttpRequest(url, "GET", accessToken);
        return response.data as Record<string, unknown>;
    }

    /**
     * Get solutions from the environment
     * @param selectColumns - Required array of column names to select
     */
    async getSolutions(connectionId: string, selectColumns: string[]): Promise<{ value: Record<string, unknown>[] }> {
        if (!selectColumns || selectColumns.length === 0) {
            throw new Error("selectColumns parameter is required and must contain at least one column");
        }

        const { connection, accessToken } = await this.getConnectionWithToken(connectionId);
        const encodedColumns = selectColumns.map((col) => encodeURIComponent(col)).join(",");
        const url = `${connection.url}/api/data/${DATAVERSE_API_VERSION}/solutions?$select=${encodedColumns}`;

        const response = await this.makeHttpRequest(url, "GET", accessToken);
        return response.data as { value: Record<string, unknown>[] };
    }

    /**
     * Query data from Dataverse using OData query parameters
     * @param odataQuery - OData query string with parameters like $select, $filter, $orderby, $top, $skip, $expand
     */
    async queryData(connectionId: string, odataQuery: string): Promise<{ value: Record<string, unknown>[] }> {
        if (!odataQuery || !odataQuery.trim()) {
            throw new Error("odataQuery parameter cannot be empty");
        }

        const { connection, accessToken } = await this.getConnectionWithToken(connectionId);

        // Remove leading '?' if present in the query string
        const query = odataQuery.trim();
        const cleanQuery = query.startsWith("?") ? query.substring(1) : query;

        let url = `${connection.url}/api/data/${DATAVERSE_API_VERSION}`;
        if (cleanQuery) {
            url += `/${cleanQuery}`;
        }

        const response = await this.makeHttpRequest(url, "GET", accessToken, undefined, ['odata.include-annotations="*"']);
        return response.data as { value: Record<string, unknown>[] };
    }

    /**
     * Make an HTTP request to Dataverse Web API
     */
    private makeHttpRequest(url: string, method: string, accessToken: string, body?: Record<string, unknown>, preferOptions?: string[]): Promise<{ data: unknown; headers: Record<string, string> }> {
        return new Promise((resolve, reject) => {
            const urlObj = new URL(url);
            const bodyData = body ? JSON.stringify(body) : undefined;

            // Build Prefer header with multiple comma-separated values
            const preferValues = ["return=representation"];
            if (preferOptions && preferOptions.length > 0) {
                preferValues.push(...preferOptions);
            }
            const preferHeader = preferValues.join(",");

            const options: https.RequestOptions = {
                hostname: urlObj.hostname,
                port: 443,
                path: urlObj.pathname + urlObj.search,
                method: method,
                headers: {
                    Authorization: `Bearer ${accessToken}`,
                    Accept: "application/json",
                    "OData-MaxVersion": "4.0",
                    "OData-Version": "4.0",
                    "Content-Type": "application/json; charset=utf-8",
                    Prefer: preferHeader,
                    "Content-Length": bodyData ? Buffer.byteLength(bodyData) : 0,
                },
            };

            const req = https.request(options, (res) => {
                let data = "";

                res.on("data", (chunk) => {
                    data += chunk;
                });

                res.on("end", () => {
                    // Collect response headers
                    const responseHeaders: Record<string, string> = {};
                    if (res.headers) {
                        Object.entries(res.headers).forEach(([key, value]) => {
                            if (typeof value === "string") {
                                responseHeaders[key.toLowerCase()] = value;
                            } else if (Array.isArray(value)) {
                                responseHeaders[key.toLowerCase()] = value[0];
                            }
                        });
                    }

                    // Handle success responses
                    if (res.statusCode && res.statusCode >= 200 && res.statusCode < 300) {
                        // Parse JSON response if there is data
                        let parsedData: unknown = {};
                        if (data && data.trim()) {
                            try {
                                parsedData = JSON.parse(data);
                            } catch (error) {
                                // For DELETE operations, response might be empty
                                parsedData = {};
                            }
                        }
                        resolve({ data: parsedData, headers: responseHeaders });
                    } else {
                        // Handle error responses
                        let errorMessage = `HTTP ${res.statusCode}`;
                        try {
                            const errorData = JSON.parse(data) as DataverseError;
                            if (errorData.error) {
                                errorMessage = `${errorData.error.code}: ${errorData.error.message}`;
                            }
                        } catch {
                            errorMessage += `: ${data}`;
                        }
                        reject(new Error(errorMessage));
                    }
                });
            });

            req.on("error", (error) => {
                reject(new Error(`Request failed: ${error.message}`));
            });

            if (bodyData) {
                req.write(bodyData);
            }
            req.end();
        });
    }

    /**
     * Extract GUID from OData entity URL
     * Example: https://org.crm.dynamics.com/api/data/${DATAVERSE_API_VERSION}/contacts(guid) -> guid
     */
    private extractIdFromUrl(url: string): string {
        const match = url.match(/\(([a-f0-9-]+)\)/i);
        return match ? match[1] : url;
    }
}<|MERGE_RESOLUTION|>--- conflicted
+++ resolved
@@ -228,15 +228,6 @@
     /**
      * Execute a Dataverse Web API action or function
      */
-<<<<<<< HEAD
-    async execute(connectionId: string, request: {
-        entityName?: string;
-        entityId?: string;
-        operationName: string;
-        operationType: "action" | "function";
-        parameters?: Record<string, unknown>;
-    }): Promise<Record<string, unknown>> {
-=======
     async execute(
         connectionId: string,
         request: {
@@ -247,7 +238,6 @@
             parameters?: Record<string, unknown>;
         },
     ): Promise<Record<string, unknown>> {
->>>>>>> 15ac30be
         const { connection, accessToken } = await this.getConnectionWithToken(connectionId);
 
         let url = `${connection.url}/api/data/${DATAVERSE_API_VERSION}/`;
