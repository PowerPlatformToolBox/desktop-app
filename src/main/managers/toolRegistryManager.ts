import { createClient, SupabaseClient } from "@supabase/supabase-js";
import { EventEmitter } from "events";
import * as fs from "fs";
import { createWriteStream } from "fs";
import * as http from "http";
import * as https from "https";
import * as path from "path";
import { pipeline } from "stream/promises";
import { CspExceptions, ToolManifest, ToolRegistryEntry } from "../../common/types";
import { SUPABASE_ANON_KEY, SUPABASE_URL } from "../constants";

/**
 * Supabase database types
 */
interface SupabaseCategoryRow {
    categories?: {
        name?: string;
    };
}

interface SupabaseContributorRow {
    contributors?: {
        name?: string;
        profile_url?: string;
    };
}

interface SupabaseAnalyticsRow {
    downloads?: number;
    rating?: number;
    aum?: number;
}

interface SupabaseTool {
    id: string;
    packagename?: string;
    name: string;
    description: string;
    downloadurl: string;
    iconurl: string;
    readmeurl?: string;
    version?: string;
<<<<<<< HEAD
    checksum?: string;
    size?: string; // stored as text in schema
    published_at?: string;
    csp_exceptions?: unknown;
    license?: string;
    tool_categories?: SupabaseCategoryRow[];
    tool_contributors?: SupabaseContributorRow[];
    tool_analytics?: SupabaseAnalyticsRow | SupabaseAnalyticsRow[]; // sometimes array depending on RLS / joins
}

/**
 * Local registry JSON file structure
 */
interface LocalRegistryFile {
    version?: string;
    updatedAt?: string;
    description?: string;
    tools: LocalRegistryTool[];
}

interface LocalRegistryTool {
    id: string;
    name: string;
    description: string;
    author: string;
    version: string;
    downloadUrl: string;
    icon?: string;
    checksum?: string;
    size?: number;
    publishedAt?: string;
    tags?: string[];
    readme?: string;
    minToolboxVersion?: string;
    repository?: string;
    homepage?: string;
    license?: string;
    cspExceptions?: CspExceptions;
=======
    checksum?: string;
    size?: string; // stored as text in schema
    published_at?: string;
    csp_exceptions?: unknown;
    license?: string;
    tool_categories?: SupabaseCategoryRow[];
    tool_contributors?: SupabaseContributorRow[];
    tool_analytics?: SupabaseAnalyticsRow | SupabaseAnalyticsRow[]; // sometimes array depending on RLS / joins
>>>>>>> 05e57e75
}

/**
 * Manages tool installation from a registry (marketplace)
 * Registry for discovering and managing tool installations
 */
export class ToolRegistryManager extends EventEmitter {
    private toolsDirectory: string;
    private manifestPath: string;
    private supabase: SupabaseClient | null = null;
    private useLocalFallback: boolean = false;
    private localRegistryPath: string;

    constructor(toolsDirectory: string, supabaseUrl?: string, supabaseKey?: string) {
        super();
        this.toolsDirectory = toolsDirectory;
        this.manifestPath = path.join(toolsDirectory, "manifest.json");
        this.localRegistryPath = path.join(__dirname, "data", "registry.json");

        // Initialize Supabase client
        const url = supabaseUrl || SUPABASE_URL;
        const key = supabaseKey || SUPABASE_ANON_KEY;

        // Validate Supabase credentials and create client
        if (!url || !key || url === "" || key === "") {
            console.warn("[ToolRegistry] Supabase credentials not configured. Set SUPABASE_URL and SUPABASE_ANON_KEY environment variables.");
            console.warn("[ToolRegistry] Falling back to local registry.json file.");
            this.useLocalFallback = true;
        } else {
            console.log("[ToolRegistry] Initializing Supabase client with URL:", url.substring(0, 30) + "...");
            this.supabase = createClient(url, key);
        }

        this.ensureToolsDirectory();
    }

    /**
     * Ensure the tools directory exists
     */
    private ensureToolsDirectory(): void {
        if (!fs.existsSync(this.toolsDirectory)) {
            fs.mkdirSync(this.toolsDirectory, { recursive: true });
        }
    }

    /**
     * Fetch the tool registry from Supabase database or local fallback
     */
    async fetchRegistry(): Promise<ToolRegistryEntry[]> {
<<<<<<< HEAD
        // Use local fallback if Supabase is not configured
        if (this.useLocalFallback) {
            return this.fetchLocalRegistry();
        }

=======
>>>>>>> 05e57e75
        try {
            console.log(`[ToolRegistry] Fetching registry from Supabase (new schema)`);

            const selectColumns = [
                "id",
                "packagename",
                "name",
                "description",
                "downloadurl",
                "iconurl",
                "readmeurl",
                "version",
                "checksum",
                "size",
                "published_at",
                "license",
                "csp_exceptions",
                // embedded relations
                "tool_categories(categories(name))",
                "tool_contributors(contributors(name,profile_url))",
                "tool_analytics(downloads,rating,aum)",
            ].join(", ");

<<<<<<< HEAD
            const { data: toolsData, error } = await this.supabase!.from("tools").select(selectColumns).order("name", { ascending: true });
=======
            const { data: toolsData, error } = await this.supabase.from("tools").select(selectColumns).order("name", { ascending: true });
>>>>>>> 05e57e75

            if (error) {
                throw new Error(`Supabase query failed: ${error.message}`);
            }

            if (!toolsData || toolsData.length === 0) {
                console.log(`[ToolRegistry] No tools found in registry`);
                return [];
            }

            // toolsData typing from supabase-js is loose; coerce via unknown first to satisfy TS
            const tools: ToolRegistryEntry[] = (toolsData as unknown as SupabaseTool[]).map((tool) => {
                const categories = (tool.tool_categories || []).map((row) => row.categories?.name?.trim()).filter((n): n is string => !!n);
                const contributors = (tool.tool_contributors || []).map((row) => row.contributors?.name?.trim()).filter((n): n is string => !!n);
                const author = contributors.length === 0 ? "Unknown" : contributors.join(", ");
                let downloads: number | undefined;
                let rating: number | undefined;
                let aum: number | undefined;
                if (tool.tool_analytics) {
                    const analytics = Array.isArray(tool.tool_analytics) ? tool.tool_analytics[0] : tool.tool_analytics;
                    downloads = analytics?.downloads;
                    rating = analytics?.rating;
                    aum = analytics?.aum;
                }

                return {
                    id: tool.id,
                    name: tool.name,
                    description: tool.description,
                    author,
                    authors: contributors,
                    version: tool.version || "1.0.0",
                    icon: tool.iconurl,
                    downloadUrl: tool.downloadurl,
                    publishedAt: tool.published_at || new Date().toISOString(),
                    readme: tool.readmeurl,
                    checksum: tool.checksum,
                    size: tool.size ? Number(tool.size) || undefined : undefined,
                    tags: categories,
                    cspExceptions: (tool.csp_exceptions as Record<string, unknown> | undefined) || undefined,
                    license: tool.license,
                    downloads,
                    rating,
                    aum,
                } as ToolRegistryEntry;
            });

            console.log(`[ToolRegistry] Fetched ${tools.length} tools (enhanced) from Supabase registry`);
<<<<<<< HEAD
            return tools;
        } catch (error) {
            console.error(`[ToolRegistry] Failed to fetch registry from Supabase:`, error);
            throw new Error(`Failed to fetch registry: ${error instanceof Error ? error.message : String(error)}`);
        }
    }

    /**
     * Fetch the tool registry from the local registry.json file
     */
    private async fetchLocalRegistry(): Promise<ToolRegistryEntry[]> {
        try {
            console.log(`[ToolRegistry] Fetching registry from local file: ${this.localRegistryPath}`);

            if (!fs.existsSync(this.localRegistryPath)) {
                console.warn(`[ToolRegistry] Local registry file not found at ${this.localRegistryPath}`);
                return [];
            }

            const data = fs.readFileSync(this.localRegistryPath, "utf-8");
            const registryData: LocalRegistryFile = JSON.parse(data);

            if (!registryData.tools || registryData.tools.length === 0) {
                console.log(`[ToolRegistry] No tools found in local registry`);
                return [];
            }

            const tools: ToolRegistryEntry[] = registryData.tools.map((tool) => ({
                id: tool.id,
                name: tool.name,
                description: tool.description,
                author: tool.author,
                version: tool.version,
                icon: tool.icon,
                downloadUrl: tool.downloadUrl,
                checksum: tool.checksum,
                size: tool.size,
                publishedAt: tool.publishedAt || new Date().toISOString(),
                tags: tool.tags,
                readme: tool.readme,
                cspExceptions: tool.cspExceptions,
                license: tool.license,
            }));

            console.log(`[ToolRegistry] Fetched ${tools.length} tools from local registry`);
=======
>>>>>>> 05e57e75
            return tools;
        } catch (error) {
            console.error(`[ToolRegistry] Failed to fetch local registry:`, error);
            throw new Error(`Failed to fetch local registry: ${error instanceof Error ? error.message : String(error)}`);
        }
    }

    /**
     * Download a tool from the registry
     */
    async downloadTool(tool: ToolRegistryEntry): Promise<string> {
        const toolPath = path.join(this.toolsDirectory, tool.id);
        const downloadPath = path.join(this.toolsDirectory, `${tool.id}.tar.gz`);

        console.log(`[ToolRegistry] Downloading tool ${tool.id} from ${tool.downloadUrl}`);

        return new Promise((resolve, reject) => {
            const protocol = tool.downloadUrl.startsWith("https") ? https : http;

            protocol
                .get(tool.downloadUrl, (res) => {
                    if (res.statusCode === 302 || res.statusCode === 301) {
                        // Handle redirects
                        const redirectUrl = res.headers.location;
                        if (redirectUrl) {
                            console.log(`[ToolRegistry] Following redirect to ${redirectUrl}`);
                            const redirectProtocol = redirectUrl.startsWith("https") ? https : http;
                            redirectProtocol
                                .get(redirectUrl, (redirectRes) => {
                                    this.handleDownloadResponse(redirectRes, downloadPath, toolPath, resolve, reject);
                                })
                                .on("error", reject);
                        } else {
                            reject(new Error("Redirect without location header"));
                        }
                    } else {
                        this.handleDownloadResponse(res, downloadPath, toolPath, resolve, reject);
                    }
                })
                .on("error", (error) => {
                    reject(new Error(`Failed to download tool: ${error.message}`));
                });
        });
    }

    /**
     * Handle the download response
     */
    private handleDownloadResponse(res: http.IncomingMessage, downloadPath: string, toolPath: string, resolve: (path: string) => void, reject: (error: Error) => void): void {
        if (res.statusCode !== 200) {
            reject(new Error(`Failed to download: HTTP ${res.statusCode}`));
            return;
        }

        try {
            const fileStream = createWriteStream(downloadPath);

            pipeline(res, fileStream)
                .then(() => {
                    console.log(`[ToolRegistry] Download complete, extracting to ${toolPath}`);
                    this.extractTool(downloadPath, toolPath)
                        .then(() => {
                            // Clean up download file
                            fs.unlinkSync(downloadPath);
                            resolve(toolPath);
                        })
                        .catch(reject);
                })
                .catch((error) => {
                    reject(new Error(`Download failed: ${error.message}`));
                });
        } catch (err) {
            reject(new Error(`Failed to download tool: ${err}`));
        }
    }

    /**
     * Extract a downloaded tool archive
     */
    private async extractTool(archivePath: string, targetPath: string): Promise<void> {
        // For now, we'll use Node's zlib and tar modules
        // Use spawn instead of exec to prevent command injection
        // eslint-disable-next-line @typescript-eslint/no-var-requires
        const { spawn } = require("child_process");

        try {
            // Ensure target directory exists
            if (!fs.existsSync(targetPath)) {
                fs.mkdirSync(targetPath, { recursive: true });
            }

            // Use tar command to extract (works on Unix and modern Windows)
            // Pass arguments separately to prevent command injection
            await new Promise<void>((resolve, reject) => {
                const tar = spawn("tar", ["-xzf", archivePath, "-C", targetPath]);

                let stderr = "";
                tar.stderr.on("data", (data: Buffer) => {
                    stderr += data.toString();
                });

                tar.on("close", (code: number | null) => {
                    if (code === 0) {
                        resolve();
                    } else {
                        reject(new Error(`tar extraction failed with code ${code}: ${stderr}`));
                    }
                });

                tar.on("error", (err: Error) => {
                    reject(err);
                });
            });

            console.log(`[ToolRegistry] Tool extracted successfully to ${targetPath}`);
        } catch (error) {
            throw new Error(`Failed to extract tool: ${error}`);
        }
    }

    /**
     * Install a tool from the registry
     */
    async installTool(toolId: string): Promise<ToolManifest> {
        // Fetch registry
        const registry = await this.fetchRegistry();

        // Find tool
        const tool = registry.find((t) => t.id === toolId);
        if (!tool) {
            throw new Error(`Tool ${toolId} not found in registry`);
        }

        // Download and extract
        const toolPath = await this.downloadTool(tool);

        // Load tool metadata from package.json
        const packageJsonPath = path.join(toolPath, "package.json");
        if (!fs.existsSync(packageJsonPath)) {
            throw new Error(`Tool ${toolId} is missing package.json`);
        }

        const packageJson = JSON.parse(fs.readFileSync(packageJsonPath, "utf-8"));

        // Create manifest
        // Normalize authors list: prefer registry contributors, fallback to package.json author
        let authors: string[] | undefined = tool.authors;
        const pkgAuthor = packageJson?.author;
        if ((!authors || authors.length === 0) && pkgAuthor) {
            if (typeof pkgAuthor === "string") {
                authors = [pkgAuthor];
            } else if (typeof pkgAuthor === "object" && typeof pkgAuthor.name === "string") {
                authors = [pkgAuthor.name];
            }
        }

        const manifest: ToolManifest = {
            id: tool.id || packageJson.name,
            name: tool.name || packageJson.displayName || packageJson.name,
            version: tool.version || packageJson.version,
            description: tool.description || packageJson.description,
            authors,
            icon: tool.icon || packageJson.icon,
            installPath: toolPath,
            installedAt: new Date().toISOString(),
            source: "registry",
            sourceUrl: tool.downloadUrl,
            readme: tool.readme, // Include readme URL from registry
            cspExceptions: tool.cspExceptions || packageJson.cspExceptions, // Include CSP exceptions
            categories: tool.tags,
            license: tool.license || packageJson.license,
            downloads: tool.downloads,
            rating: tool.rating,
            aum: tool.aum,
        };

        // Save to manifest file
        await this.saveManifest(manifest);

        console.log(`[ToolRegistry] Tool ${toolId} installed successfully`);
        this.emit("tool:installed", manifest);

        return manifest;
    }

    /**
     * Uninstall a tool
     */
    async uninstallTool(toolId: string): Promise<void> {
        const manifest = await this.getInstalledManifest(toolId);
        if (!manifest) {
            throw new Error(`Tool ${toolId} is not installed`);
        }

        // Remove tool directory
        if (fs.existsSync(manifest.installPath)) {
            fs.rmSync(manifest.installPath, { recursive: true, force: true });
        }

        // Remove from manifest
        await this.removeFromManifest(toolId);

        console.log(`[ToolRegistry] Tool ${toolId} uninstalled successfully`);
        this.emit("tool:uninstalled", toolId);
    }

    /**
     * Get list of installed tools
     */
    async getInstalledTools(): Promise<ToolManifest[]> {
        if (!fs.existsSync(this.manifestPath)) {
            return [];
        }

        try {
            const data = fs.readFileSync(this.manifestPath, "utf-8");
            const manifest = JSON.parse(data);
            const tools: any[] = manifest.tools || [];
            // Normalize installed entries to new schema (categories, authors[])
            const normalized: ToolManifest[] = tools.map((t) => {
                const categories = t.categories ?? t.tags ?? [];
                let authors: string[] | undefined = t.authors;
                if ((!authors || authors.length === 0) && t.author) {
                    if (typeof t.author === "string") authors = [t.author];
                    else if (typeof t.author === "object" && typeof t.author.name === "string") authors = [t.author.name];
                }
                const { id, name, version, description, icon, installPath, installedAt, source, sourceUrl, readme, cspExceptions, license, downloads, rating, aum } = t as any;
                return {
                    id,
                    name,
                    version,
                    description,
                    authors,
                    icon,
                    installPath,
                    installedAt,
                    source,
                    sourceUrl,
                    readme,
                    cspExceptions,
                    categories,
                    license,
                    downloads,
                    rating,
                    aum,
                } as ToolManifest;
            });
            return normalized;
        } catch (error) {
            console.error(`[ToolRegistry] Failed to read manifest:`, error);
            return [];
        }
    }

    /**
     * Get installed manifest for a specific tool
     */
    async getInstalledManifest(toolId: string): Promise<ToolManifest | null> {
        const tools = await this.getInstalledTools();
        return tools.find((t) => t.id === toolId) || null;
    }

    /**
     * Save tool manifest
     */
    private async saveManifest(toolManifest: ToolManifest): Promise<void> {
        const tools = await this.getInstalledTools();

        // Remove existing entry if present
        const filtered = tools.filter((t) => t.id !== toolManifest.id);
        filtered.push(toolManifest);

        const manifest = {
            version: "1.0",
            tools: filtered,
        };

        fs.writeFileSync(this.manifestPath, JSON.stringify(manifest, null, 2));
    }

    /**
     * Remove tool from manifest
     */
    private async removeFromManifest(toolId: string): Promise<void> {
        const tools = await this.getInstalledTools();
        const filtered = tools.filter((t) => t.id !== toolId);

        const manifest = {
            version: "1.0",
            tools: filtered,
        };

        fs.writeFileSync(this.manifestPath, JSON.stringify(manifest, null, 2));
    }

    /**
     * Check for tool updates
     */
    async checkForUpdates(toolId: string): Promise<{ hasUpdate: boolean; latestVersion?: string }> {
        const installed = await this.getInstalledManifest(toolId);
        if (!installed) {
            return { hasUpdate: false };
        }

        const registry = await this.fetchRegistry();
        const registryTool = registry.find((t) => t.id === toolId);

        if (!registryTool) {
            return { hasUpdate: false };
        }

        const hasUpdate = registryTool.version !== installed.version;
        return {
            hasUpdate,
            latestVersion: registryTool.version,
        };
    }

    /**
     * Update Supabase credentials (if needed)
     */
    updateSupabaseClient(url: string, key: string): void {
        this.supabase = createClient(url, key);
        this.useLocalFallback = false;
        console.log(`[ToolRegistry] Supabase client updated`);
    }
}<|MERGE_RESOLUTION|>--- conflicted
+++ resolved
@@ -31,16 +31,37 @@
     aum?: number;
 }
 
+interface SupabaseCategoryRow {
+    categories?: {
+        name?: string;
+    };
+}
+
+interface SupabaseContributorRow {
+    contributors?: {
+        name?: string;
+        profile_url?: string;
+    };
+}
+
+interface SupabaseAnalyticsRow {
+    downloads?: number;
+    rating?: number;
+    aum?: number;
+}
+
 interface SupabaseTool {
     id: string;
+    packagename?: string;
     packagename?: string;
     name: string;
     description: string;
     downloadurl: string;
+    downloadurl: string;
     iconurl: string;
     readmeurl?: string;
+    readmeurl?: string;
     version?: string;
-<<<<<<< HEAD
     checksum?: string;
     size?: string; // stored as text in schema
     published_at?: string;
@@ -79,16 +100,6 @@
     homepage?: string;
     license?: string;
     cspExceptions?: CspExceptions;
-=======
-    checksum?: string;
-    size?: string; // stored as text in schema
-    published_at?: string;
-    csp_exceptions?: unknown;
-    license?: string;
-    tool_categories?: SupabaseCategoryRow[];
-    tool_contributors?: SupabaseContributorRow[];
-    tool_analytics?: SupabaseAnalyticsRow | SupabaseAnalyticsRow[]; // sometimes array depending on RLS / joins
->>>>>>> 05e57e75
 }
 
 /**
@@ -138,14 +149,11 @@
      * Fetch the tool registry from Supabase database or local fallback
      */
     async fetchRegistry(): Promise<ToolRegistryEntry[]> {
-<<<<<<< HEAD
         // Use local fallback if Supabase is not configured
         if (this.useLocalFallback) {
             return this.fetchLocalRegistry();
         }
 
-=======
->>>>>>> 05e57e75
         try {
             console.log(`[ToolRegistry] Fetching registry from Supabase (new schema)`);
 
@@ -169,11 +177,7 @@
                 "tool_analytics(downloads,rating,aum)",
             ].join(", ");
 
-<<<<<<< HEAD
-            const { data: toolsData, error } = await this.supabase!.from("tools").select(selectColumns).order("name", { ascending: true });
-=======
             const { data: toolsData, error } = await this.supabase.from("tools").select(selectColumns).order("name", { ascending: true });
->>>>>>> 05e57e75
 
             if (error) {
                 throw new Error(`Supabase query failed: ${error.message}`);
@@ -222,7 +226,6 @@
             });
 
             console.log(`[ToolRegistry] Fetched ${tools.length} tools (enhanced) from Supabase registry`);
-<<<<<<< HEAD
             return tools;
         } catch (error) {
             console.error(`[ToolRegistry] Failed to fetch registry from Supabase:`, error);
@@ -268,8 +271,6 @@
             }));
 
             console.log(`[ToolRegistry] Fetched ${tools.length} tools from local registry`);
-=======
->>>>>>> 05e57e75
             return tools;
         } catch (error) {
             console.error(`[ToolRegistry] Failed to fetch local registry:`, error);
