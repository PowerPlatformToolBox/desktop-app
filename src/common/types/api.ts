--- conflicted
+++ resolved
@@ -77,12 +77,9 @@
     getEntityMetadata: (entityLogicalName: string, searchByLogicalName: boolean, selectColumns?: string[]) => Promise<unknown>;
     getAllEntitiesMetadata: () => Promise<unknown>;
     queryData: (odataQuery: string) => Promise<unknown>;
-<<<<<<< HEAD
     createMultiple: (entityLogicalName: string, records: Record<string, unknown>[]) => Promise<string[]>;
     updateMultiple: (entityLogicalName: string, records: Record<string, unknown>[]) => Promise<void>;
-=======
     getEntitySetName: (entityLogicalName: string) => Promise<string>;
->>>>>>> c5134555
 }
 
 /**
