/**
 * Type definitions for the renderer process
 */

export interface ToolContext {
    toolId: string;
    connectionUrl: string | null;
    accessToken: string | null;
}

export interface ToolboxAPI {
    getUserSettings: () => Promise<any>;
    updateUserSettings: (settings: any) => Promise<void>;
    getSetting: (key: string) => Promise<any>;
    setSetting: (key: string, value: any) => Promise<void>;
    addConnection: (connection: any) => Promise<void>;
    updateConnection: (id: string, updates: any) => Promise<void>;
    deleteConnection: (id: string) => Promise<void>;
    getConnections: () => Promise<any[]>;
    setActiveConnection: (id: string) => Promise<void>;
    getActiveConnection: () => Promise<any | null>;
    disconnectConnection: () => Promise<void>;
    getAllTools: () => Promise<any[]>;
    getTool: (toolId: string) => Promise<any>;
    loadTool: (packageName: string) => Promise<any>;
    unloadTool: (toolId: string) => Promise<void>;
    installTool: (packageName: string) => Promise<any>;
    uninstallTool: (packageName: string, toolId: string) => Promise<void>;
    getToolWebviewHtml: (packageName: string) => Promise<string | null>;
    getToolContext: (packageName: string, connectionUrl?: string, accessToken?: string) => Promise<ToolContext>;
    getToolSettings: (toolId: string) => Promise<any>;
    updateToolSettings: (toolId: string, settings: any) => Promise<void>;
    showNotification: (options: any) => Promise<void>;
    copyToClipboard: (text: string) => Promise<void>;
    saveFile: (defaultPath: string, content: any) => Promise<string | null>;
    openExternal: (url: string) => Promise<void>;
    getEventHistory: (limit?: number) => Promise<any[]>;
    onToolboxEvent: (callback: (event: any, payload: any) => void) => void;
    removeToolboxEventListener: (callback: (event: any, payload: any) => void) => void;
    // Auto-update
    checkForUpdates: () => Promise<void>;
    downloadUpdate: () => Promise<void>;
    quitAndInstall: () => Promise<void>;
    getAppVersion: () => Promise<string>;
    onUpdateChecking: (callback: () => void) => void;
    onUpdateAvailable: (callback: (info: any) => void) => void;
    onUpdateNotAvailable: (callback: () => void) => void;
    onUpdateDownloadProgress: (callback: (progress: any) => void) => void;
    onUpdateDownloaded: (callback: (info: any) => void) => void;
    onUpdateError: (callback: (error: string) => void) => void;
<<<<<<< HEAD
    // Terminal
    isTerminalAvailable: () => Promise<boolean>;
    getAvailableShells: () => Promise<any[]>;
    createTerminal: (options?: any) => Promise<any>;
    writeToTerminal: (terminalId: string, data: string) => Promise<void>;
    executeCommand: (terminalId: string, command: string, timeout?: number) => Promise<any>;
    resizeTerminal: (terminalId: string, cols: number, rows: number) => Promise<void>;
    disposeTerminal: (terminalId: string) => Promise<void>;
    getAllTerminals: () => Promise<any[]>;
    getTerminal: (terminalId: string) => Promise<any>;
=======
    onShowHomePage: (callback: () => void) => void;
>>>>>>> 0836682a
}

declare global {
    interface Window {
        toolboxAPI: ToolboxAPI;
        TOOLBOX_CONTEXT?: ToolContext;
    }
}<|MERGE_RESOLUTION|>--- conflicted
+++ resolved
@@ -48,7 +48,6 @@
     onUpdateDownloadProgress: (callback: (progress: any) => void) => void;
     onUpdateDownloaded: (callback: (info: any) => void) => void;
     onUpdateError: (callback: (error: string) => void) => void;
-<<<<<<< HEAD
     // Terminal
     isTerminalAvailable: () => Promise<boolean>;
     getAvailableShells: () => Promise<any[]>;
@@ -59,9 +58,7 @@
     disposeTerminal: (terminalId: string) => Promise<void>;
     getAllTerminals: () => Promise<any[]>;
     getTerminal: (terminalId: string) => Promise<any>;
-=======
     onShowHomePage: (callback: () => void) => void;
->>>>>>> 0836682a
 }
 
 declare global {
