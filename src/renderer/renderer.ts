--- conflicted
+++ resolved
@@ -3330,11 +3330,7 @@
     if (createToolBtn) {
         createToolBtn.addEventListener("click", (e) => {
             e.preventDefault();
-<<<<<<< HEAD
-            window.toolboxAPI.openExternal("https://github.com/PowerPlatformToolBox/desktop-app/blob/main/docs/TOOL_DEVELOPMENT.md");
-=======
             window.toolboxAPI.openExternal("https://github.com/PowerPlatformToolBox/desktop-app/blob/main/docs/TOOL_DEV.md");
->>>>>>> d4172940
         });
     }
 
@@ -3351,11 +3347,7 @@
     if (toolDevGuideLink) {
         toolDevGuideLink.addEventListener("click", (e) => {
             e.preventDefault();
-<<<<<<< HEAD
-            window.toolboxAPI.openExternal("https://github.com/PowerPlatformToolBox/desktop-app/blob/main/docs/TOOL_DEVELOPMENT.md");
-=======
             window.toolboxAPI.openExternal("https://github.com/PowerPlatformToolBox/desktop-app/blob/main/docs/TOOL_DEV.md");
->>>>>>> d4172940
         });
     }
 
