// eslint-disable-next-line @typescript-eslint/triple-slash-reference
/// <reference path="types.d.ts" />

// Tab management for multiple tools
interface OpenTool {
    id: string;
    tool: any;
    webviewContainer: HTMLElement;
    webview: any;
    isPinned: boolean;
    connectionId: string | null;
}

const openTools = new Map<string, OpenTool>();
let activeToolId: string | null = null;
let secondaryToolId: string | null = null;
let isSplitView = false;

// Tools Management - Testing Only
const mockTools = [
    {
        id: "mock-entity-editor",
        name: "Entity Editor (Mock)",
        description: "Edit Dataverse entities and records - Test Tool",
        version: "1.0.0",
        author: "PowerPlatform ToolBox",
        icon: "📝",
        main: "index.js",
    },
    {
        id: "mock-solution-manager",
        name: "Solution Manager (Mock)",
        description: "Manage and deploy solutions - Test Tool",
        version: "1.2.3",
        author: "PowerPlatform ToolBox",
        icon: "📦",
        main: "index.js",
    },
    {
        id: "mock-plugin-tracer",
        name: "Plugin Trace Viewer (Mock)",
        description: "View and analyze plugin traces - Test Tool",
        version: "2.0.1",
        author: "PowerPlatform ToolBox",
        icon: "🔍",
        main: "index.js",
    },
];

// Tool library with predefined tools
const toolLibrary = [
    {
        id: "dvdt-erd-generator",
        name: "ERD Generator",
        description: "Generate Entity Relationship Diagrams for Dataverse",
        author: "Power Maverick",
        category: "Data Management",
    },
    {
        id: "@powerplatform/solution-manager",
        name: "Solution Manager",
        description: "Manage and deploy solutions",
        author: "PowerPlatform ToolBox",
        category: "Solutions",
    },
    {
        id: "@powerplatform/plugin-tracer",
        name: "Plugin Trace Viewer",
        description: "View and analyze plugin traces",
        author: "PowerPlatform ToolBox",
        category: "Development",
    },
    {
        id: "@powerplatform/bulk-data-tools",
        name: "Bulk Data Tools",
        description: "Import and export data in bulk",
        author: "PowerPlatform ToolBox",
        category: "Data Management",
    },
    {
        id: "@powerplatform/security-analyzer",
        name: "Security Analyzer",
        description: "Analyze security roles and permissions",
        author: "PowerPlatform ToolBox",
        category: "Security",
    },
];

// Navigation
function switchView(viewName: string) {
    const views = document.querySelectorAll(".view");
    const navItems = document.querySelectorAll(".nav-item");

    views.forEach((view) => {
        view.classList.remove("active");
    });

    navItems.forEach((item) => {
        item.classList.remove("active");
    });

    const targetView = document.getElementById(`${viewName}-view`);
    if (targetView) {
        targetView.classList.add("active");
    }

    const targetNav = document.querySelector(`[data-view="${viewName}"]`);
    if (targetNav) {
        targetNav.classList.add("active");
    }
}

async function loadTools() {
    const toolsGrid = document.getElementById("tools-grid");
    if (!toolsGrid) return;

    let tools = await window.toolboxAPI.getAllTools();

    // Add mock tools for testing if no tools are installed
    if (tools.length === 0) {
        tools = mockTools;
    }

    if (tools.length === 0) {
        toolsGrid.innerHTML = `
            <div class="empty-state">
                <p>No tools installed yet.</p>
                <p class="empty-state-hint">Install tools from the tool library to get started.</p>
            </div>
        `;
        return;
    }

    toolsGrid.innerHTML = tools
        .map(
            (tool) => `
        <div class="tool-card">
            <div class="tool-card-header">
                <span class="tool-icon">${tool.icon || "🔧"}</span>
                <div>
                    <div class="tool-name">${tool.name}</div>
                </div>
            </div>
            <div class="tool-description">${tool.description}</div>
            <div class="tool-meta">
                <span>v${tool.version}</span>
                <span>${tool.author}</span>
            </div>
            <div class="tool-actions">
                <button class="btn btn-primary" data-action="launch" data-tool-id="${tool.id}">Launch</button>
                <button class="btn btn-secondary" data-action="settings" data-tool-id="${tool.id}">Settings</button>
                <button class="btn btn-danger" data-action="uninstall" data-tool-id="${tool.id}">Uninstall</button>
            </div>
        </div>
    `,
        )
        .join("");

    // Add event listeners to all tool action buttons
    toolsGrid.querySelectorAll(".tool-actions button").forEach((button) => {
        button.addEventListener("click", (e) => {
            const target = e.target as HTMLButtonElement;
            const action = target.getAttribute("data-action");
            const toolId = target.getAttribute("data-tool-id");
            if (!toolId) return;

            if (action === "launch") {
                launchTool(toolId);
            } else if (action === "settings") {
                toolSettings(toolId);
            } else if (action === "uninstall") {
                uninstallTool(toolId);
            }
        });
    });
}

function loadToolLibrary() {
    const libraryList = document.getElementById("tool-library-list");
    if (!libraryList) return;

    libraryList.innerHTML = toolLibrary
        .map(
            (tool) => `
        <div class="tool-library-item">
            <div class="tool-library-info">
                <div class="tool-library-name">${tool.name}</div>
                <div class="tool-library-desc">${tool.description}</div>
                <div class="tool-library-meta">
                    <span class="tool-library-category">Category: ${tool.category}</span>
                    <span class="tool-library-author">Author: ${tool.author}</span>
                </div>
            </div>
            <button class="btn btn-primary" data-action="install-tool" data-package="${tool.id}" data-name="${tool.name}">Install</button>
        </div>
    `,
        )
        .join("");

    // Add event listeners to install buttons
    libraryList.querySelectorAll('[data-action="install-tool"]').forEach((button) => {
        button.addEventListener("click", (e) => {
            const target = e.target as HTMLButtonElement;
            const packageName = target.getAttribute("data-package");
            const toolName = target.getAttribute("data-name");
            if (packageName && toolName) {
                installToolFromLibrary(packageName, toolName);
            }
        });
    });
}

async function installToolFromLibrary(packageName: string, toolName: string) {
    console.log("installToolFromLibrary called:", packageName, toolName);
    if (!packageName) {
        await window.toolboxAPI.showNotification({
            title: "Invalid Package",
            body: "Please select a valid tool to install.",
            type: "error",
        });
        return;
    }

    try {
        await window.toolboxAPI.showNotification({
            title: "Installing Tool",
            body: `Installing ${toolName}...`,
            type: "info",
        });

        await window.toolboxAPI.installTool(packageName);

        await window.toolboxAPI.showNotification({
            title: "Tool Installed",
            body: `${toolName} has been installed successfully.`,
            type: "success",
        });

        closeModal("install-tool-modal");
        await loadTools();
    } catch (error) {
        await window.toolboxAPI.showNotification({
            title: "Installation Failed",
            body: `Failed to install ${toolName}: ${(error as Error).message}`,
            type: "error",
        });
    }
}

// Legacy function kept for compatibility - now opens tool library
// eslint-disable-next-line @typescript-eslint/no-unused-vars
async function installTool() {
    loadToolLibrary();
}

async function uninstallTool(toolId: string) {
    if (!confirm("Are you sure you want to uninstall this tool?")) {
        return;
    }

    try {
        const tool = await window.toolboxAPI.getTool(toolId);
        await window.toolboxAPI.uninstallTool(tool.id, toolId);

        await window.toolboxAPI.showNotification({
            title: "Tool Uninstalled",
            body: `${tool.name} has been uninstalled.`,
            type: "success",
        });

        await loadTools();
    } catch (error) {
        await window.toolboxAPI.showNotification({
            title: "Uninstall Failed",
            body: `Failed to uninstall tool: ${(error as Error).message}`,
            type: "error",
        });
    }
}

async function launchTool(toolId: string) {
    try {
        console.log("Launching tool:", toolId);
        
        // If tool is already open, just switch to its tab
        if (openTools.has(toolId)) {
            switchToTool(toolId);
            return;
        }
        
        // Load the tool
        const tool = await window.toolboxAPI.getTool(toolId);
        if (!tool) {
            window.toolboxAPI.showNotification({
                title: "Tool Launch Failed",
                body: `Tool ${toolId} not found`,
                type: "error",
            });
            return;
        }

        // Hide all views
        document.querySelectorAll(".view").forEach((view) => view.classList.remove("active"));

        // Show tool panel
        const toolPanel = document.getElementById("tool-panel");
        if (toolPanel) {
            toolPanel.style.display = "flex";
        }

        // Create webview container for this tool
        const toolPanelContent = document.getElementById("tool-panel-content");
        if (!toolPanelContent) return;

        const webviewContainer = document.createElement("div");
        webviewContainer.className = "tool-webview-container";
        webviewContainer.id = `tool-webview-${toolId}`;
        
        const toolWebview = document.createElement("webview") as any;
        toolWebview.style.width = "100%";
        toolWebview.style.height = "100%";
        
        // Set webview src - in real implementation, this would load the tool's UI
        // For mock tools, we'll create a simple welcome page
        const toolHtml = `
            <!DOCTYPE html>
            <html>
            <head>
                <style>
                    html, body { 
                        height: 100%;
                        margin: 0;
                        padding: 0;
                    }
                    body { 
                        font-family: 'Segoe UI', Tahoma, Geneva, Verdana, sans-serif; 
                        padding: 40px; 
                        background: #f5f5f5;
                        box-sizing: border-box;
                    }
                    .tool-container {
                        max-width: 800px;
                        margin: 0 auto;
                        background: white;
                        padding: 30px;
                        border-radius: 8px;
                        box-shadow: 0 2px 8px rgba(0,0,0,0.1);
                    }
                    h1 { 
                        color: #0078d4; 
                        margin-top: 0;
                    }
                    .info { 
                        background: #e7f3ff; 
                        padding: 15px; 
                        border-radius: 4px; 
                        margin: 20px 0;
                        border-left: 4px solid #0078d4;
                    }
                    .metadata {
                        display: grid;
                        grid-template-columns: 150px 1fr;
                        gap: 10px;
                        margin: 20px 0;
                    }
                    .metadata-label {
                        font-weight: 600;
                        color: #605e5c;
                    }
                    .metadata-value {
                        color: #323130;
                    }
                </style>
            </head>
            <body>
                <div class="tool-container">
                    <h1>${tool.icon || "🔧"} ${tool.name}</h1>
                    <p>${tool.description || "No description available"}</p>
                    
                    <div class="info">
                        <strong>ℹ️ Tool Information</strong><br>
                        This is a ${tool.id.includes("mock") ? "mock" : "real"} tool running in the PowerPlatform ToolBox.
                    </div>
                    
                    <div class="metadata">
                        <div class="metadata-label">Version:</div>
                        <div class="metadata-value">${tool.version || "N/A"}</div>
                        
                        <div class="metadata-label">Author:</div>
                        <div class="metadata-value">${tool.author || "Unknown"}</div>
                        
                        <div class="metadata-label">Tool ID:</div>
                        <div class="metadata-value">${tool.id}</div>
                    </div>
                    
                    <p style="margin-top: 30px; color: #605e5c; font-size: 14px;">
                        In a production environment, this panel would load the tool's actual UI from its package.
                        The tool would have access to the ToolBox API for connections, settings, and other features.
                    </p>
                </div>
            </body>
            </html>
        `;

        // Use data URI to load content into webview
        toolWebview.src = "data:text/html;charset=utf-8," + encodeURIComponent(toolHtml);
        
        webviewContainer.appendChild(toolWebview);
        toolPanelContent.appendChild(webviewContainer);

        // Store the open tool
        openTools.set(toolId, {
            id: toolId,
            tool: tool,
            webviewContainer: webviewContainer,
            webview: toolWebview,
            isPinned: false,
            connectionId: null
        });

        // Create and add tab
        createTab(toolId, tool);

        // Switch to the new tab
        switchToTool(toolId);

        // Save session after launching
        saveSession();

        window.toolboxAPI.showNotification({
            title: "Tool Launched",
            body: `${tool.name} opened in new tab`,
            type: "success",
        });

        console.log("Tool launched successfully:", tool.name);
    } catch (error) {
        console.error("Error launching tool:", error);
        window.toolboxAPI.showNotification({
            title: "Tool Launch Error",
            body: `Failed to launch tool: ${error}`,
            type: "error",
        });
    }
}

function createTab(toolId: string, tool: any) {
    const toolTabs = document.getElementById("tool-tabs");
    if (!toolTabs) return;

    const tab = document.createElement("div");
    tab.className = "tool-tab";
    tab.id = `tool-tab-${toolId}`;
    tab.setAttribute("data-tool-id", toolId);
    tab.setAttribute("draggable", "true");

    const icon = document.createElement("span");
    icon.className = "tool-tab-icon";
    icon.textContent = tool.icon || "🔧";

    const name = document.createElement("span");
    name.className = "tool-tab-name";
    name.textContent = tool.name;
    name.title = tool.name;

    const connectionBadge = document.createElement("span");
    connectionBadge.className = "tool-tab-connection";
    connectionBadge.id = `tab-connection-${toolId}`;
    connectionBadge.textContent = "🔗";
    connectionBadge.title = "No connection";
    connectionBadge.style.display = "none";

    const pinBtn = document.createElement("button");
    pinBtn.className = "tool-tab-pin";
    pinBtn.textContent = "📌";
    pinBtn.title = "Pin tab";
    
    pinBtn.addEventListener("click", (e) => {
        e.stopPropagation();
        togglePinTab(toolId);
    });

    const closeBtn = document.createElement("button");
    closeBtn.className = "tool-tab-close";
    closeBtn.textContent = "×";
    closeBtn.title = "Close";
    
    closeBtn.addEventListener("click", (e) => {
        e.stopPropagation();
        closeTool(toolId);
    });

    tab.addEventListener("click", () => {
        switchToTool(toolId);
    });

    // Drag and drop events
    tab.addEventListener("dragstart", (e) => handleDragStart(e, tab));
    tab.addEventListener("dragover", (e) => handleDragOver(e, tab));
    tab.addEventListener("drop", (e) => handleDrop(e));
    tab.addEventListener("dragend", (e) => handleDragEnd(e, tab));

    tab.appendChild(icon);
    tab.appendChild(name);
    tab.appendChild(connectionBadge);
    tab.appendChild(pinBtn);
    tab.appendChild(closeBtn);
    toolTabs.appendChild(tab);
}

function switchToTool(toolId: string) {
    if (!openTools.has(toolId)) return;

    if (isSplitView) {
        // In split view, determine if this should be primary or secondary
        // If it's the secondary tool, keep it there, otherwise make it primary
        if (toolId === secondaryToolId) {
            // Just highlight it, don't move
            updateSplitViewDisplay();
        } else {
            // Set as primary
            activeToolId = toolId;
            updateSplitViewDisplay();
        }
    } else {
        // Normal single view mode
        activeToolId = toolId;

        // Update tab active states
        document.querySelectorAll(".tool-tab").forEach(tab => {
            tab.classList.remove("active");
        });
        const activeTab = document.getElementById(`tool-tab-${toolId}`);
        if (activeTab) {
            activeTab.classList.add("active");
        }

        // Update webview container visibility
        document.querySelectorAll(".tool-webview-container").forEach(container => {
            container.classList.remove("active");
        });
        const activeContainer = document.getElementById(`tool-webview-${toolId}`);
        if (activeContainer) {
            activeContainer.classList.add("active");
        }
    }

    // Update connection selector
    updateConnectionSelector();
}

function closeTool(toolId: string) {
    const openTool = openTools.get(toolId);
    if (!openTool) return;

    // Check if tab is pinned
    if (openTool.isPinned) {
        window.toolboxAPI.showNotification({
            title: "Cannot Close Pinned Tab",
            body: "Unpin the tab before closing it",
            type: "warning",
        });
        return;
    }

    // Remove tab
    const tab = document.getElementById(`tool-tab-${toolId}`);
    if (tab) {
        tab.remove();
    }

    // Remove webview container
    openTool.webviewContainer.remove();

    // Remove from open tools
    openTools.delete(toolId);

    // Save session after closing
    saveSession();

    // If this was the active tool, switch to another tool or close the panel
    if (activeToolId === toolId) {
        if (openTools.size > 0) {
            // Switch to the last tool in the list
            const lastToolId = Array.from(openTools.keys())[openTools.size - 1];
            switchToTool(lastToolId);
        } else {
            // No more tools open, hide the tool panel
            const toolPanel = document.getElementById("tool-panel");
            if (toolPanel) {
                toolPanel.style.display = "none";
            }
            activeToolId = null;
            // Show tools view again
            switchView("tools");
        }
    }
}

function closeAllTools() {
    // Close all tools
    const toolIds = Array.from(openTools.keys());
    toolIds.forEach(toolId => {
        closeTool(toolId);
    });
}

// Toggle pin state for a tab
function togglePinTab(toolId: string) {
    const openTool = openTools.get(toolId);
    if (!openTool) return;

    openTool.isPinned = !openTool.isPinned;
    
    const tab = document.getElementById(`tool-tab-${toolId}`);
    if (tab) {
        if (openTool.isPinned) {
            tab.classList.add("pinned");
        } else {
            tab.classList.remove("pinned");
        }
    }

    saveSession();
}

// Drag and drop handlers for tab reordering
let draggedTab: HTMLElement | null = null;

function handleDragStart(e: DragEvent, tab: HTMLElement) {
    draggedTab = tab;
    tab.classList.add("dragging");
    if (e.dataTransfer) {
        e.dataTransfer.effectAllowed = "move";
        e.dataTransfer.setData("text/html", tab.innerHTML);
    }
}

function handleDragOver(e: DragEvent, tab: HTMLElement) {
    if (e.preventDefault) {
        e.preventDefault();
    }
    if (e.dataTransfer) {
        e.dataTransfer.dropEffect = "move";
    }

    if (draggedTab && tab !== draggedTab) {
        const toolTabs = document.getElementById("tool-tabs");
        if (!toolTabs) return;

        const tabs = Array.from(toolTabs.children);
        const draggedIndex = tabs.indexOf(draggedTab);
        const targetIndex = tabs.indexOf(tab);

        if (draggedIndex < targetIndex) {
            toolTabs.insertBefore(draggedTab, tab.nextSibling);
        } else {
            toolTabs.insertBefore(draggedTab, tab);
        }
    }

    return false;
}

function handleDrop(e: DragEvent) {
    if (e.stopPropagation) {
        e.stopPropagation();
    }
    return false;
}

function handleDragEnd(e: DragEvent, tab: HTMLElement) {
    tab.classList.remove("dragging");
    document.querySelectorAll(".tool-tab").forEach(t => {
        t.classList.remove("over");
    });
}

// Session management - save and restore
function saveSession() {
    const session = {
        openTools: Array.from(openTools.entries()).map(([id, tool]) => ({
            id,
            isPinned: tool.isPinned,
            connectionId: tool.connectionId,
        })),
        activeToolId,
    };
    localStorage.setItem("toolbox-session", JSON.stringify(session));
}

async function restoreSession() {
    const sessionData = localStorage.getItem("toolbox-session");
    if (!sessionData) return;

    try {
        const session = JSON.parse(sessionData);
        if (session.openTools && Array.isArray(session.openTools)) {
            for (const toolInfo of session.openTools) {
                await launchTool(toolInfo.id);
                if (toolInfo.isPinned) {
                    togglePinTab(toolInfo.id);
                }
                if (toolInfo.connectionId) {
                    setToolConnection(toolInfo.id, toolInfo.connectionId);
                }
            }
            if (session.activeToolId && openTools.has(session.activeToolId)) {
                switchToTool(session.activeToolId);
            }
        }
    } catch (error) {
        console.error("Failed to restore session:", error);
    }
}

// Keyboard shortcuts
function setupKeyboardShortcuts() {
    document.addEventListener("keydown", (e) => {
        // Ctrl+Tab - Switch to next tab
        if (e.ctrlKey && e.key === "Tab") {
            e.preventDefault();
            const toolIds = Array.from(openTools.keys());
            if (toolIds.length === 0) return;

            const currentIndex = activeToolId ? toolIds.indexOf(activeToolId) : -1;
            const nextIndex = (currentIndex + 1) % toolIds.length;
            switchToTool(toolIds[nextIndex]);
        }

        // Ctrl+W - Close current tab
        if (e.ctrlKey && e.key === "w") {
            e.preventDefault();
            if (activeToolId) {
                closeTool(activeToolId);
            }
        }

        // Ctrl+Shift+Tab - Switch to previous tab
        if (e.ctrlKey && e.shiftKey && e.key === "Tab") {
            e.preventDefault();
            const toolIds = Array.from(openTools.keys());
            if (toolIds.length === 0) return;

            const currentIndex = activeToolId ? toolIds.indexOf(activeToolId) : -1;
            const prevIndex = currentIndex <= 0 ? toolIds.length - 1 : currentIndex - 1;
            switchToTool(toolIds[prevIndex]);
        }
    });
}

// Connection management for tabs
async function updateConnectionSelector() {
    const selector = document.getElementById("tab-connection-selector") as HTMLSelectElement;
    if (!selector) return;

    try {
        const connections = await window.toolboxAPI.getConnections();
        
        // Clear and repopulate
        selector.innerHTML = '<option value="">No Connection</option>';
        connections.forEach((conn: any) => {
            const option = document.createElement("option");
            option.value = conn.id;
            option.textContent = `${conn.name} (${conn.environment})`;
            selector.appendChild(option);
        });

        // Set current selection
        if (activeToolId && openTools.has(activeToolId)) {
            const tool = openTools.get(activeToolId);
            if (tool && tool.connectionId) {
                selector.value = tool.connectionId;
            } else {
                selector.value = "";
            }
        }
    } catch (error) {
        console.error("Failed to update connection selector:", error);
    }
}

function setToolConnection(toolId: string, connectionId: string | null) {
    const tool = openTools.get(toolId);
    if (!tool) return;

    tool.connectionId = connectionId;
    
    // Update connection badge on tab
    const badge = document.getElementById(`tab-connection-${toolId}`);
    if (badge) {
        if (connectionId) {
            badge.style.display = "inline";
            badge.title = "Connected";
        } else {
            badge.style.display = "none";
            badge.title = "No connection";
        }
    }

    saveSession();

    // Notify tool of connection change (in a real implementation, this would message the webview)
    console.log(`Tool ${toolId} connection set to:`, connectionId);
}

// Split view management
function toggleSplitView() {
    isSplitView = !isSplitView;
    const wrapper = document.getElementById("tool-panel-content-wrapper");
    
    if (!wrapper) return;

    if (isSplitView) {
        wrapper.classList.add("split-view");
        
        // If there are at least 2 tools, show the second tool in secondary panel
        const toolIds = Array.from(openTools.keys());
        if (toolIds.length >= 2) {
            // Set secondary to first non-active tool
            const secondaryId = toolIds.find(id => id !== activeToolId) || toolIds[0];
            setSecondaryTool(secondaryId);
        }

        window.toolboxAPI.showNotification({
            title: "Split View Enabled",
            body: "Click on tabs to switch between primary and secondary panel",
            type: "success",
        });
    } else {
        wrapper.classList.remove("split-view");
        secondaryToolId = null;
        
        // Move all tools back to primary panel
        const primaryPanel = document.getElementById("tool-panel-content");
        if (primaryPanel) {
            openTools.forEach((tool) => {
                if (tool.webviewContainer.parentElement !== primaryPanel) {
                    primaryPanel.appendChild(tool.webviewContainer);
                }
            });
        }
    }

    updateSplitViewDisplay();
}

function setSecondaryTool(toolId: string) {
    if (!openTools.has(toolId)) return;
    
    secondaryToolId = toolId;
    updateSplitViewDisplay();
}

function updateSplitViewDisplay() {
    if (!isSplitView) return;

    const primaryPanel = document.getElementById("tool-panel-content");
    const secondaryPanel = document.getElementById("tool-panel-content-secondary");
    
    if (!primaryPanel || !secondaryPanel) return;

    // Move tools to appropriate panels
    openTools.forEach((tool, toolId) => {
        if (toolId === activeToolId) {
            if (tool.webviewContainer.parentElement !== primaryPanel) {
                primaryPanel.appendChild(tool.webviewContainer);
            }
            tool.webviewContainer.classList.add("active");
        } else if (toolId === secondaryToolId) {
            if (tool.webviewContainer.parentElement !== secondaryPanel) {
                secondaryPanel.appendChild(tool.webviewContainer);
            }
            tool.webviewContainer.classList.add("active");
        } else {
            tool.webviewContainer.classList.remove("active");
        }
    });

    // Update tab indicators
    document.querySelectorAll(".tool-tab").forEach(tab => {
        const toolId = tab.getAttribute("data-tool-id");
        tab.classList.remove("active", "secondary-active");
        
        if (toolId === activeToolId) {
            tab.classList.add("active");
        } else if (toolId === secondaryToolId) {
            tab.classList.add("secondary-active");
        }
    });
}

function setupResizeHandle() {
    const handle = document.getElementById("resize-handle");
    const wrapper = document.getElementById("tool-panel-content-wrapper");
    const primaryPanel = document.getElementById("tool-panel-content");
    
    if (!handle || !wrapper || !primaryPanel) return;

    let isResizing = false;
    let startX = 0;
    let startWidth = 0;

    handle.addEventListener("mousedown", (e) => {
        isResizing = true;
        startX = e.clientX;
        startWidth = primaryPanel.offsetWidth;
        document.body.style.cursor = "col-resize";
        e.preventDefault();
    });

    document.addEventListener("mousemove", (e) => {
        if (!isResizing) return;

        const diff = e.clientX - startX;
        const newWidth = startWidth + diff;
        const wrapperWidth = wrapper.offsetWidth;
        const percentage = (newWidth / wrapperWidth) * 100;

        if (percentage >= 20 && percentage <= 80) {
            primaryPanel.style.flex = `0 0 ${percentage}%`;
            const secondaryPanel = document.getElementById("tool-panel-content-secondary");
            if (secondaryPanel) {
                secondaryPanel.style.flex = `0 0 ${100 - percentage}%`;
            }
        }
    });

    document.addEventListener("mouseup", () => {
        if (isResizing) {
            isResizing = false;
            document.body.style.cursor = "";
        }
    });
}

async function toolSettings(toolId: string) {
    try {
        console.log("Opening settings for tool:", toolId);

        // Get the tool and its current settings
        const tool = await window.toolboxAPI.getTool(toolId);
        if (!tool) {
            window.toolboxAPI.showNotification({
                title: "Tool Not Found",
                body: `Tool ${toolId} not found`,
                type: "error",
            });
            return;
        }

        const currentSettings = await window.toolboxAPI.getToolSettings(toolId);

        // Create a settings modal
        const modal = document.getElementById("tool-settings-modal");
        if (!modal) {
            console.error("Tool settings modal not found");
            return;
        }

        const settingsContent = modal.querySelector("#tool-settings-content");
        if (!settingsContent) {
            console.error("Tool settings content container not found");
            return;
        }

        // Display current settings
        settingsContent.innerHTML = `
            <h3>Settings for ${tool.name}</h3>
            <div class="settings-form">
                <p class="hint">Current settings:</p>
                <pre>${JSON.stringify(currentSettings || {}, null, 2)}</pre>
                <p class="hint">Tool-specific settings UI would appear here in a full implementation.</p>
            </div>
        `;

        modal.classList.add("active");

        console.log("Tool settings opened for:", tool.name);
    } catch (error) {
        console.error("Error opening tool settings:", error);
        window.toolboxAPI.showNotification({
            title: "Settings Error",
            body: `Failed to open tool settings: ${error}`,
            type: "error",
        });
    }
}

// Connections Management
async function loadConnections() {
    console.log("loadConnections() called");
    const connectionsList = document.getElementById("connections-list");
    if (!connectionsList) {
        console.error("connections-list element not found");
        return;
    }

    try {
        const connections = await window.toolboxAPI.getConnections();
        console.log("Loaded connections:", connections);

        if (connections.length === 0) {
            connectionsList.innerHTML = `
                <div class="empty-state">
                    <p>No connections configured yet.</p>
                    <p class="empty-state-hint">Add a connection to your Dataverse environment.</p>
                </div>
            `;
            updateFooterConnectionStatus(null);
            return;
        }

        connectionsList.innerHTML = connections
            .map(
                (conn: any) => `
            <div class="connection-card ${conn.isActive ? "active-connection" : ""}" data-connection-id="${conn.id}">
                <div class="connection-header">
                    <div>
                        <div class="connection-name">${conn.name}</div>
                        <span class="connection-env-badge env-${conn.environment.toLowerCase()}">${conn.environment}</span>
                    </div>
                    <div class="connection-actions">
                        ${
                            conn.isActive
                                ? '<button class="btn btn-secondary" data-action="disconnect">Disconnect</button>'
                                : '<button class="btn btn-primary" data-action="connect" data-connection-id="' + conn.id + '">Connect</button>'
                        }
                        <button class="btn btn-danger" data-action="delete" data-connection-id="${conn.id}">Delete</button>
                    </div>
                </div>
                <div class="connection-url">${conn.url}</div>
                <div class="connection-meta">Created: ${new Date(conn.createdAt).toLocaleDateString()}</div>
            </div>
        `,
            )
            .join("");

        // Add event listeners to all connection action buttons
        connectionsList.querySelectorAll(".connection-actions button").forEach((button) => {
            button.addEventListener("click", (e) => {
                const target = e.target as HTMLButtonElement;
                const action = target.getAttribute("data-action");
                const connectionId = target.getAttribute("data-connection-id");

                if (action === "connect" && connectionId) {
                    connectToConnection(connectionId);
                } else if (action === "disconnect") {
                    disconnectConnection();
                } else if (action === "delete" && connectionId) {
                    deleteConnection(connectionId);
                }
            });
        });

        // Update footer
        const activeConn = connections.find((c: any) => c.isActive);
        updateFooterConnectionStatus(activeConn || null);
    } catch (error) {
        console.error("Error loading connections:", error);
        connectionsList.innerHTML = `
            <div class="empty-state">
                <p>Error loading connections</p>
                <p class="empty-state-hint">${(error as Error).message}</p>
            </div>
        `;
    }
}

function updateFooterConnectionStatus(connection: any | null) {
    const statusElement = document.getElementById("connection-status");
    if (!statusElement) return;

    if (connection) {
        statusElement.textContent = `Connected to: ${connection.name} (${connection.environment})`;
        statusElement.className = "connection-status connected";
    } else {
        statusElement.textContent = "No active connection";
        statusElement.className = "connection-status";
    }
}

async function connectToConnection(id: string) {
    try {
        await window.toolboxAPI.setActiveConnection(id);
        await window.toolboxAPI.showNotification({
            title: "Connected",
            body: "Successfully connected to Dataverse environment.",
            type: "success",
        });
        await loadConnections();
    } catch (error) {
        await window.toolboxAPI.showNotification({
            title: "Connection Failed",
            body: (error as Error).message,
            type: "error",
        });
    }
}

async function disconnectConnection() {
    try {
        await window.toolboxAPI.disconnectConnection();
        await window.toolboxAPI.showNotification({
            title: "Disconnected",
            body: "Disconnected from Dataverse environment.",
            type: "info",
        });
        await loadConnections();
    } catch (error) {
        await window.toolboxAPI.showNotification({
            title: "Disconnect Failed",
            body: (error as Error).message,
            type: "error",
        });
    }
}

async function addConnection() {
    const nameInput = document.getElementById("connection-name") as HTMLInputElement;
    const urlInput = document.getElementById("connection-url") as HTMLInputElement;
    const environmentSelect = document.getElementById("connection-environment") as HTMLSelectElement;
    const clientIdInput = document.getElementById("connection-client-id") as HTMLInputElement;
    const tenantIdInput = document.getElementById("connection-tenant-id") as HTMLInputElement;

    // Check if all elements exist
    if (!nameInput || !urlInput || !environmentSelect) {
        console.error("Connection form elements not found");
        await window.toolboxAPI.showNotification({
            title: "Error",
            body: "Connection form not properly initialized.",
            type: "error",
        });
        return;
    }

    const name = nameInput.value.trim();
    const url = urlInput.value.trim();
    const environment = environmentSelect.value as "Dev" | "Test" | "UAT" | "Production";
    const clientId = clientIdInput?.value.trim() || "";
    const tenantId = tenantIdInput?.value.trim() || "";

    if (!name || !url) {
        await window.toolboxAPI.showNotification({
            title: "Invalid Input",
            body: "Please provide both connection name and URL.",
            type: "error",
        });
        return;
    }

    const connection = {
        id: Date.now().toString(),
        name,
        url,
        environment,
        clientId: clientId || undefined,
        tenantId: tenantId || undefined,
        createdAt: new Date().toISOString(),
        isActive: false,
    };

    try {
        console.log("Adding connection:", connection);
        await window.toolboxAPI.addConnection(connection);

        await window.toolboxAPI.showNotification({
            title: "Connection Added",
            body: `Connection "${name}" has been added.`,
            type: "success",
        });

        // Clear form
        nameInput.value = "";
        urlInput.value = "";
        environmentSelect.value = "Dev";
        if (clientIdInput) clientIdInput.value = "";
        if (tenantIdInput) tenantIdInput.value = "";

        closeModal("add-connection-modal");
        await loadConnections();
    } catch (error) {
        console.error("Error adding connection:", error);
        await window.toolboxAPI.showNotification({
            title: "Failed to Add Connection",
            body: (error as Error).message,
            type: "error",
        });
    }
}

async function deleteConnection(id: string) {
    console.log("deleteConnection called with id:", id);
    if (!confirm("Are you sure you want to delete this connection?")) {
        return;
    }

    try {
        console.log("Calling window.toolboxAPI.deleteConnection");
        await window.toolboxAPI.deleteConnection(id);

        await window.toolboxAPI.showNotification({
            title: "Connection Deleted",
            body: "The connection has been deleted.",
            type: "success",
        });

        await loadConnections();
    } catch (error) {
        console.error("Error deleting connection:", error);
        await window.toolboxAPI.showNotification({
            title: "Failed to Delete Connection",
            body: (error as Error).message,
            type: "error",
        });
    }
}

// Settings Management
async function loadSettings() {
    const settings = await window.toolboxAPI.getUserSettings();

    const themeSelect = document.getElementById("theme-select") as HTMLSelectElement;
    const autoUpdateCheck = document.getElementById("auto-update-check") as HTMLInputElement;

    if (themeSelect) themeSelect.value = settings.theme;
    if (autoUpdateCheck) autoUpdateCheck.checked = settings.autoUpdate;

    // Load app version
    const version = await window.toolboxAPI.getAppVersion();
    const versionElement = document.getElementById("app-version");
    if (versionElement) {
        versionElement.textContent = version;
    }

    // Apply current theme
    applyTheme(settings.theme);
}

function applyTheme(theme: string) {
    const body = document.body;

    if (theme === "system") {
        // Check system preference
        const prefersDark = window.matchMedia("(prefers-color-scheme: dark)").matches;
        body.classList.toggle("dark-theme", prefersDark);
        body.classList.toggle("light-theme", !prefersDark);
    } else if (theme === "dark") {
        body.classList.add("dark-theme");
        body.classList.remove("light-theme");
    } else {
        body.classList.add("light-theme");
        body.classList.remove("dark-theme");
    }
}

async function saveSettings() {
    const themeSelect = document.getElementById("theme-select") as HTMLSelectElement;
    const autoUpdateCheck = document.getElementById("auto-update-check") as HTMLInputElement;

    const settings = {
        theme: themeSelect.value,
        autoUpdate: autoUpdateCheck.checked,
    };

    await window.toolboxAPI.updateUserSettings(settings);

    // Apply theme immediately
    applyTheme(settings.theme);

    await window.toolboxAPI.showNotification({
        title: "Settings Saved",
        body: "Your settings have been saved.",
        type: "success",
    });
}

// Auto-Update Management
function showUpdateStatus(message: string, type: "info" | "success" | "error") {
    const statusElement = document.getElementById("update-status");
    if (statusElement) {
        statusElement.textContent = message;
        statusElement.className = `update-status ${type}`;
    }
}

function hideUpdateStatus() {
    const statusElement = document.getElementById("update-status");
    if (statusElement) {
        statusElement.style.display = "none";
    }
}

function showUpdateProgress() {
    const progressElement = document.getElementById("update-progress");
    if (progressElement) {
        progressElement.style.display = "block";
    }
}

function hideUpdateProgress() {
    const progressElement = document.getElementById("update-progress");
    if (progressElement) {
        progressElement.style.display = "none";
    }
}

function updateProgress(percent: number) {
    const fillElement = document.getElementById("progress-bar-fill");
    const textElement = document.getElementById("progress-text");
    if (fillElement) {
        fillElement.style.width = `${percent}%`;
    }
    if (textElement) {
        textElement.textContent = `${percent}%`;
    }
}

async function checkForUpdates() {
    hideUpdateStatus();
    hideUpdateProgress();
    showUpdateStatus("Checking for updates...", "info");

    try {
        await window.toolboxAPI.checkForUpdates();
    } catch (error) {
        showUpdateStatus(`Error: ${(error as Error).message}`, "error");
    }
}

// Set up auto-update event listeners
function setupAutoUpdateListeners() {
    window.toolboxAPI.onUpdateChecking(() => {
        showUpdateStatus("Checking for updates...", "info");
    });

    window.toolboxAPI.onUpdateAvailable((info: any) => {
        showUpdateStatus(`Update available: Version ${info.version}`, "success");
    });

    window.toolboxAPI.onUpdateNotAvailable(() => {
        showUpdateStatus("You are running the latest version", "success");
    });

    window.toolboxAPI.onUpdateDownloadProgress((progress: any) => {
        showUpdateProgress();
        updateProgress(progress.percent);
        showUpdateStatus(`Downloading update: ${progress.percent}%`, "info");
    });

    window.toolboxAPI.onUpdateDownloaded((info: any) => {
        hideUpdateProgress();
        showUpdateStatus(`Update downloaded: Version ${info.version}. Restart to install.`, "success");
    });

    window.toolboxAPI.onUpdateError((error: string) => {
        hideUpdateProgress();
        showUpdateStatus(`Update error: ${error}`, "error");
    });
}

// Modal Management
function openModal(modalId: string) {
    const modal = document.getElementById(modalId);
    if (modal) {
        modal.classList.add("active");
    }
}

function closeModal(modalId: string) {
    const modal = document.getElementById(modalId);
    if (modal) {
        modal.classList.remove("active");
    }
}

// Initialize the application
async function init() {
    // Sidebar toggle
    const sidebarToggle = document.getElementById("sidebar-toggle");
    const sidebar = document.getElementById("sidebar");
    if (sidebarToggle && sidebar) {
        sidebarToggle.addEventListener("click", () => {
            sidebar.classList.toggle("collapsed");
        });
    }

    // Set up navigation
    const navItems = document.querySelectorAll(".nav-item");
    navItems.forEach((item) => {
        item.addEventListener("click", () => {
            const view = item.getAttribute("data-view");
            if (view) {
                switchView(view);
                if (view === "tools") loadTools();
                if (view === "connections") loadConnections();
                if (view === "settings") loadSettings();
            }
        });
    });

    // Tool panel close all button
    const closeAllToolsBtn = document.getElementById("close-all-tools");
    if (closeAllToolsBtn) {
        closeAllToolsBtn.addEventListener("click", () => {
            closeAllTools();
        });
    }

    // Connection selector for active tool
    const connectionSelector = document.getElementById("tab-connection-selector") as HTMLSelectElement;
    if (connectionSelector) {
        connectionSelector.addEventListener("change", () => {
            if (activeToolId) {
                const connectionId = connectionSelector.value || null;
                setToolConnection(activeToolId, connectionId);
            }
        });
    }

    // Split view button
    const splitViewBtn = document.getElementById("split-view-btn");
    if (splitViewBtn) {
        splitViewBtn.addEventListener("click", () => {
            toggleSplitView();
        });
    }

    // Set up resize handle
    setupResizeHandle();

    // Install tool modal
    const installToolBtn = document.getElementById("install-tool-btn");
    if (installToolBtn) {
        installToolBtn.addEventListener("click", () => {
            openModal("install-tool-modal");
            loadToolLibrary();
        });
    }

    const closeInstallModal = document.getElementById("close-install-modal");
    if (closeInstallModal) {
        closeInstallModal.addEventListener("click", () => closeModal("install-tool-modal"));
    }

    const cancelInstallBtn = document.getElementById("cancel-install-btn");
    if (cancelInstallBtn) {
        cancelInstallBtn.addEventListener("click", () => closeModal("install-tool-modal"));
    }

    // Add connection modal
    const addConnectionBtn = document.getElementById("add-connection-btn");
    if (addConnectionBtn) {
        addConnectionBtn.addEventListener("click", () => openModal("add-connection-modal"));
    }

    const closeConnectionModal = document.getElementById("close-connection-modal");
    if (closeConnectionModal) {
        closeConnectionModal.addEventListener("click", () => closeModal("add-connection-modal"));
    }

    const cancelConnectionBtn = document.getElementById("cancel-connection-btn");
    if (cancelConnectionBtn) {
        cancelConnectionBtn.addEventListener("click", () => closeModal("add-connection-modal"));
    }

    const confirmConnectionBtn = document.getElementById("confirm-connection-btn");
    if (confirmConnectionBtn) {
        confirmConnectionBtn.addEventListener("click", addConnection);
    }

    // Tool settings modal
    const closeToolSettingsModal = document.getElementById("close-tool-settings-modal");
    if (closeToolSettingsModal) {
        closeToolSettingsModal.addEventListener("click", () => closeModal("tool-settings-modal"));
    }

    const cancelToolSettingsBtn = document.getElementById("cancel-tool-settings-btn");
    if (cancelToolSettingsBtn) {
        cancelToolSettingsBtn.addEventListener("click", () => closeModal("tool-settings-modal"));
    }

    // Settings save button
    const saveSettingsBtn = document.getElementById("save-settings-btn");
    if (saveSettingsBtn) {
        saveSettingsBtn.addEventListener("click", saveSettings);
    }

    // Auto-update button handler
    const checkUpdatesBtn = document.getElementById("check-updates-btn");
    if (checkUpdatesBtn) {
        checkUpdatesBtn.addEventListener("click", checkForUpdates);
    }

    // Set up auto-update listeners
    setupAutoUpdateListeners();

<<<<<<< HEAD
    // Set up keyboard shortcuts
    setupKeyboardShortcuts();
=======
    // Load and apply theme settings on startup
    const settings = await window.toolboxAPI.getUserSettings();
    applyTheme(settings.theme);
>>>>>>> d4cc42e6

    // Load initial data
    await loadTools();

    // Restore previous session
    await restoreSession();

    // Listen for toolbox events and react to them
    window.toolboxAPI.onToolboxEvent((event: any, payload: any) => {
        console.log("ToolBox Event:", payload);

        // Reload connections when connection events occur
        if (payload.event === "connection:created" || payload.event === "connection:updated" || payload.event === "connection:deleted") {
            console.log("Connection event detected, reloading connections...");
            loadConnections().catch((err) => console.error("Failed to reload connections:", err));
        }

        // Reload tools when tool events occur
        if (payload.event === "tool:loaded" || payload.event === "tool:unloaded") {
            console.log("Tool event detected, reloading tools...");
            loadTools().catch((err) => console.error("Failed to reload tools:", err));
        }
    });
}

// Start the application
document.addEventListener("DOMContentLoaded", init);<|MERGE_RESOLUTION|>--- conflicted
+++ resolved
@@ -1495,14 +1495,12 @@
     // Set up auto-update listeners
     setupAutoUpdateListeners();
 
-<<<<<<< HEAD
     // Set up keyboard shortcuts
     setupKeyboardShortcuts();
-=======
+
     // Load and apply theme settings on startup
     const settings = await window.toolboxAPI.getUserSettings();
     applyTheme(settings.theme);
->>>>>>> d4cc42e6
 
     // Load initial data
     await loadTools();
