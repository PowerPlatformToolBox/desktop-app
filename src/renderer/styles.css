--- conflicted
+++ resolved
@@ -1441,7 +1441,6 @@
     letter-spacing: 0.5px;
 }
 
-<<<<<<< HEAD
 /* Terminal Panel Styles */
 .terminal-panel {
     position: absolute;
@@ -1644,7 +1643,6 @@
 
 .app-container.terminal-visible .terminal-resize-handle {
     display: block;
-=======
 /* Home/Welcome View Styles */
 .home-container {
     max-width: 1200px;
@@ -1922,5 +1920,4 @@
 
 body.dark-theme .home-container::-webkit-scrollbar-thumb:hover {
     background: #505050;
->>>>>>> 0836682a
 }