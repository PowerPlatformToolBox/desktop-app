--- conflicted
+++ resolved
@@ -3,11 +3,7 @@
  * Handles connection UI, CRUD operations, and authentication
  */
 
-<<<<<<< HEAD
-import type { DataverseConnection, ModalWindowClosedPayload, ModalWindowMessagePayload } from "../../common/types";
-=======
-import type { DataverseConnection, UIConnectionData, ModalWindowClosedPayload, ModalWindowMessagePayload } from "../../common/types";
->>>>>>> 15ac30be
+import type { DataverseConnection, ModalWindowClosedPayload, ModalWindowMessagePayload, UIConnectionData } from "../../common/types";
 import { getAddConnectionModalControllerScript } from "../modals/addConnection/controller";
 import { getAddConnectionModalView } from "../modals/addConnection/view";
 import { getSelectConnectionModalControllerScript } from "../modals/selectConnection/controller";
@@ -16,9 +12,9 @@
 import { getSelectMultiConnectionModalView } from "../modals/selectMultiConnection/view";
 import {
     closeBrowserWindowModal,
-    onBrowserWindowModalMessage,
     offBrowserWindowModalClosed,
     onBrowserWindowModalClosed,
+    onBrowserWindowModalMessage,
     sendBrowserWindowModalMessage,
     showBrowserWindowModal,
 } from "./browserWindowModals";
@@ -40,13 +36,13 @@
 }
 
 interface AuthenticateConnectionAction {
-    action: 'authenticate';
+    action: "authenticate";
     connectionId: string;
-    listType: 'primary' | 'secondary';
+    listType: "primary" | "secondary";
 }
 
 interface ConfirmConnectionsAction {
-    action: 'confirm';
+    action: "confirm";
     primaryConnectionId: string;
     secondaryConnectionId: string;
 }
@@ -90,11 +86,7 @@
 } as const;
 
 const SELECT_MULTI_CONNECTION_MODAL_DIMENSIONS = {
-<<<<<<< HEAD
-    width: 600,
-=======
     width: 920,
->>>>>>> 15ac30be
     height: 700,
 };
 
@@ -136,11 +128,7 @@
         // Note: With no global active connection, the footer shows the active tool's connection
         // This is handled by updateActiveToolConnectionStatus in toolManagement.ts
         // This function now just ensures the UI element exists
-<<<<<<< HEAD
-        footerConnectionName.textContent = "No active tool";
-=======
         footerConnectionName.textContent = "No tool selected";
->>>>>>> 15ac30be
         footerConnectionName.className = "connection-status";
         if (footerChangeBtn) {
             footerChangeBtn.style.display = "none";
@@ -206,14 +194,14 @@
 export async function openSelectConnectionModal(toolConnectionId?: string | null): Promise<string> {
     return new Promise((resolve, reject) => {
         initializeSelectConnectionModalBridge();
-        
+
         // Store the tool connection ID to highlight in the modal
         highlightConnectionId = toolConnectionId || null;
-        
+
         // Store resolve/reject handlers for later use
         selectConnectionModalPromiseHandlers.resolve = resolve;
         selectConnectionModalPromiseHandlers.reject = reject;
-        
+
         // Listen for modal close event to reject if not already resolved
         const modalClosedHandler = (payload: ModalWindowClosedPayload) => {
             if (selectConnectionModalPromiseHandlers.reject && payload?.id === "select-connection-browser-modal") {
@@ -226,9 +214,9 @@
                 offBrowserWindowModalClosed(modalClosedHandler);
             }
         };
-        
+
         onBrowserWindowModalClosed(modalClosedHandler);
-        
+
         showBrowserWindowModal({
             id: "select-connection-browser-modal",
             html: buildSelectConnectionModalHtml(),
@@ -263,7 +251,7 @@
 
 async function handleSelectConnectionRequest(data?: { connectionId?: string }): Promise<void> {
     const connectionId = data?.connectionId;
-    
+
     if (!connectionId) {
         await signalSelectConnectionReady();
         return;
@@ -272,27 +260,27 @@
     try {
         // Authenticate the connection - this will trigger the authentication flow
         await window.toolboxAPI.connections.authenticate(connectionId);
-        
+
         // Connect to the selected connection - this will update UI
         const connectedId = await connectToConnection(connectionId);
-        
+
         // Verify the connection was successful
         if (!connectedId || connectedId !== connectionId) {
             throw new Error("Connection was not successfully established");
         }
-        
+
         // Resolve the promise BEFORE closing the modal to avoid race condition
         // where modal close handler might reject the promise
         const resolveHandler = selectConnectionModalPromiseHandlers.resolve;
         selectConnectionModalPromiseHandlers.resolve = null;
         selectConnectionModalPromiseHandlers.reject = null;
-        
+
         // Clear highlight connection ID
         highlightConnectionId = null;
-        
+
         // Close the modal
         await closeBrowserWindowModal();
-        
+
         // Now resolve the promise with the connectionId after handlers are cleared
         if (resolveHandler) {
             resolveHandler(connectionId);
@@ -300,7 +288,7 @@
     } catch (error) {
         console.error("Error connecting to selected connection:", error);
         await signalSelectConnectionReady();
-        
+
         // Don't close modal on error - let user try again or cancel
     }
 }
@@ -308,26 +296,24 @@
 async function handlePopulateConnectionsRequest(): Promise<void> {
     try {
         const connections = await window.toolboxAPI.connections.getAll();
-        
+
         // Send connections list to modal
         await sendBrowserWindowModalMessage({
             channel: SELECT_CONNECTION_MODAL_CHANNELS.populateConnections,
             data: {
-<<<<<<< HEAD
-                connections: connections.map((conn: DataverseConnection) => ({
-=======
                 // Map persisted connections to UI-level data with isActive property
-                connections: connections.map((conn: DataverseConnection): UIConnectionData => ({
->>>>>>> 15ac30be
-                    id: conn.id,
-                    name: conn.name,
-                    url: conn.url,
-                    environment: conn.environment,
-                    authenticationType: conn.authenticationType,
-                    // If highlightConnectionId is set (tool-specific modal), use it to mark as active
-                    // Otherwise, mark none as active since there's no global active connection
-                    isActive: highlightConnectionId ? conn.id === highlightConnectionId : false,
-                })),
+                connections: connections.map(
+                    (conn: DataverseConnection): UIConnectionData => ({
+                        id: conn.id,
+                        name: conn.name,
+                        url: conn.url,
+                        environment: conn.environment,
+                        authenticationType: conn.authenticationType,
+                        // If highlightConnectionId is set (tool-specific modal), use it to mark as active
+                        // Otherwise, mark none as active since there's no global active connection
+                        isActive: highlightConnectionId ? conn.id === highlightConnectionId : false,
+                    }),
+                ),
             },
         });
     } catch (error) {
@@ -359,11 +345,11 @@
 export async function openSelectMultiConnectionModal(): Promise<{ primaryConnectionId: string; secondaryConnectionId: string }> {
     return new Promise((resolve, reject) => {
         initializeSelectMultiConnectionModalBridge();
-        
+
         // Store resolve/reject handlers for later use
         selectMultiConnectionModalPromiseHandlers.resolve = resolve;
         selectMultiConnectionModalPromiseHandlers.reject = reject;
-        
+
         // Listen for modal close event to reject if not already resolved
         const modalClosedHandler = (payload: ModalWindowClosedPayload) => {
             if (selectMultiConnectionModalPromiseHandlers.reject && payload?.id === "select-multi-connection-browser-modal") {
@@ -375,9 +361,9 @@
                 offBrowserWindowModalClosed(modalClosedHandler);
             }
         };
-        
+
         onBrowserWindowModalClosed(modalClosedHandler);
-        
+
         showBrowserWindowModal({
             id: "select-multi-connection-browser-modal",
             html: buildSelectMultiConnectionModalHtml(),
@@ -410,16 +396,13 @@
     return `${styles}\n${body}\n${script}`.trim();
 }
 
-<<<<<<< HEAD
-async function handleSelectMultiConnectionsRequest(data?: { primaryConnectionId?: string; secondaryConnectionId?: string }): Promise<void> {
-=======
 async function handleSelectMultiConnectionsRequest(data?: SelectMultiConnectionPayload): Promise<void> {
     // Handle authentication requests from individual connect buttons
-    if (data && 'action' in data && data.action === 'authenticate') {
+    if (data && "action" in data && data.action === "authenticate") {
         try {
             // Authenticate the connection
             await window.toolboxAPI.connections.authenticate(data.connectionId);
-            
+
             // Send success message back to modal
             await sendBrowserWindowModalMessage({
                 channel: SELECT_MULTI_CONNECTION_MODAL_CHANNELS.connectReady,
@@ -444,18 +427,18 @@
         }
         return;
     }
-    
+
     // Handle confirm button - connections are already authenticated
-    if (data && 'action' in data && data.action === 'confirm') {
+    if (data && "action" in data && data.action === "confirm") {
         try {
             // Resolve the promise BEFORE closing the modal
             const resolveHandler = selectMultiConnectionModalPromiseHandlers.resolve;
             selectMultiConnectionModalPromiseHandlers.resolve = null;
             selectMultiConnectionModalPromiseHandlers.reject = null;
-            
+
             // Close the modal
             await closeBrowserWindowModal();
-            
+
             // Now resolve the promise with both connection IDs
             if (resolveHandler) {
                 resolveHandler({ primaryConnectionId: data.primaryConnectionId, secondaryConnectionId: data.secondaryConnectionId });
@@ -467,10 +450,9 @@
     }
 
     // Legacy path - should not be hit anymore but keeping for backwards compatibility
->>>>>>> 15ac30be
     const primaryConnectionId = data?.primaryConnectionId;
     const secondaryConnectionId = data?.secondaryConnectionId;
-    
+
     if (!primaryConnectionId || !secondaryConnectionId) {
         await signalSelectMultiConnectionReady();
         return;
@@ -481,10 +463,10 @@
         const resolveHandler = selectMultiConnectionModalPromiseHandlers.resolve;
         selectMultiConnectionModalPromiseHandlers.resolve = null;
         selectMultiConnectionModalPromiseHandlers.reject = null;
-        
+
         // Close the modal
         await closeBrowserWindowModal();
-        
+
         // Now resolve the promise with both connection IDs
         if (resolveHandler) {
             resolveHandler({ primaryConnectionId, secondaryConnectionId });
@@ -498,7 +480,7 @@
 async function handlePopulateMultiConnectionsRequest(): Promise<void> {
     try {
         const connections = await window.toolboxAPI.connections.getAll();
-        
+
         // Send connections list to modal
         await sendBrowserWindowModalMessage({
             channel: SELECT_MULTI_CONNECTION_MODAL_CHANNELS.populateConnections,
@@ -651,7 +633,7 @@
         if (!connection) {
             throw new Error("Connection not found");
         }
-        
+
         await window.toolboxAPI.utils.showNotification({
             title: "Connected",
             body: "Successfully authenticated and connected to the environment.",
@@ -660,7 +642,7 @@
         await loadConnections();
         await loadSidebarConnections();
         await updateFooterConnection();
-        
+
         return id; // Return the connectionId
     } catch (error) {
         await window.toolboxAPI.utils.showNotification({
@@ -675,19 +657,6 @@
 }
 
 /**
-<<<<<<< HEAD
- * Disconnect from active connection (DEPRECATED)
- * This function is no longer used as there's no global active connection.
- * Each tool instance has its own connection.
- */
-export async function disconnectConnection(): Promise<void> {
-    console.warn("disconnectConnection is deprecated - no global active connection exists");
-    // No-op: connections are now per-tool-instance
-}
-
-/**
-=======
->>>>>>> 15ac30be
  * Handle re-authentication for expired tokens
  */
 export async function handleReauthentication(connectionId: string): Promise<void> {
