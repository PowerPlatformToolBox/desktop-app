// Import variables and mixins using modern @use syntax
@use "./styles/variables" as *;
@use "./styles/mixins" as *;

:root {
    --primary-color: #{$primary-color};
    --primary-hover: #{$primary-hover};
    --secondary-color: #{$secondary-color};
    --text-color: #{$text-color};
    --bg-color: #{$bg-color};
    --sidebar-bg: #{$sidebar-bg};
    --border-color: #{$border-color};
    --shadow: 0 2px 8px rgba(0, 0, 0, 0.1);
    --shadow-hover: 0 4px 16px rgba(0, 0, 0, 0.15);
    --favorite-star-color: #{$favorite-star-color};
    --app-footer-height: 32px;
    --primary-gradient: #{$primary-gradient};
    --primary-gradient-hover: #{$primary-gradient-hover};
    /* Modern theme additions */
    --accent-color: #6a00ff; /* Power Platform purple */
    --accent-color-alt: #00b4d8; /* Complementary teal */
    --accent-gradient: linear-gradient(135deg, var(--accent-color) 0%, #9333ea 35%, var(--accent-color-alt) 100%);
    --surface-glass: rgba(255, 255, 255, 0.6);
    --surface-glass-dark: rgba(30, 30, 30, 0.65);
    --tool-detail-radius: 20px;
    --tool-detail-grid-gap: 10px;
    --elevation-high: 0 24px 48px -12px rgba(0, 0, 0, 0.35);
    --elevation-medium: 0 12px 28px -8px rgba(0, 0, 0, 0.3);
    --backdrop-blur: blur(28px);
    /* Environment border colors - Light theme */
    --env-border-dev: #{$env-border-dev-light};
    --env-border-test: #{$env-border-test-light};
    --env-border-uat: #{$env-border-uat-light};
    --env-border-prod: #{$env-border-prod-light};
}

/* Dark theme */
body.dark-theme {
    --text-color: #{$dark-text-color};
    --bg-color: #{$dark-bg-color};
    --sidebar-bg: #{$dark-sidebar-bg};
    --border-color: #{$dark-border-color};
    --secondary-color: #{$dark-secondary-color};
    --favorite-star-color: #{$favorite-star-color-dark};
    --surface-glass: var(--surface-glass-dark);
    /* Environment border colors - Dark theme */
    --env-border-dev: #{$env-border-dev-dark};
    --env-border-test: #{$env-border-test-dark};
    --env-border-uat: #{$env-border-uat-dark};
    --env-border-prod: #{$env-border-prod-dark};
}

* {
    margin: 0;
    padding: 0;
    box-sizing: border-box;
}

body {
    font-family: $font-family;
    color: var(--text-color);
    background-color: var(--bg-color);
    overflow: hidden;

    &.dark-theme {
        .connection-card,
        .tool-card,
        .modal-content {
            background: $dark-card-bg;
            color: var(--text-color);
        }

        .setting-input,
        .modal-input {
            background: $dark-input-bg;
            color: var(--text-color);
            border-color: $dark-input-bg;
        }

        .activity-bar {
            background-color: $activity-bar-bg-dark;
        }
    }

    &.light-theme {
        .activity-bar {
            background-color: $activity-bar-bg-light;
        }
    }
}

.app-container {
    display: flex;
    height: 100vh;
}

/* Activity Bar (VSCode-like) */
.activity-bar {
    width: $activity-bar-width;
    background-color: $activity-bar-bg;
    border-right: 1px solid var(--border-color);
    @include flex-column;
    position: relative;
    z-index: $z-activity-bar;
    height: calc(100% - var(--app-footer-height));
}

.activity-bar-header {
    padding: 8px 0;
    text-align: center;
    border-bottom: 1px solid rgba(255, 255, 255, 0.1);
}

.app-icon {
    width: 40px;
    height: 40px;
    margin: 0 auto;
    background: var(--bg-color);
    color: white;
    display: flex;
    align-items: center;
    justify-content: center;
    font-weight: bold;
    font-size: 16px;
    border-radius: 4px;
    cursor: pointer;
}

.app-icon > img {
    padding: 5px;
}

.activity-bar-nav {
    flex: 1;
    display: flex;
    flex-direction: column;
    padding: 8px 0;
}

.activity-bar-footer {
    /* padding: 8px 0; */
    border-top: 1px solid rgba(255, 255, 255, 0.1);
}

.activity-item {
    width: 100%;
    height: 50px;
    display: flex;
    flex-direction: column;
    align-items: center;
    justify-content: center;
    background: transparent;
    border: none;
    border-left: 2px solid transparent;
    color: white; /* Always white */
    cursor: pointer;
    transition: all 0.2s;
    position: relative;
}

.activity-item:hover {
    color: white;
    background: rgba(255, 255, 255, 0.1);
}

.activity-item.active {
    color: white;
    border-left-color: var(--primary-color);
    background: rgba(255, 255, 255, 0.05);
}
/* Removed empty .activity-icon ruleset */

/* Sidebar collapsed state */
.sidebar.collapsed {
    width: 0;
    overflow: hidden;
}

/* Sidebar */
.sidebar {
    width: 300px;
    background-color: var(--sidebar-bg);
    border-right: 1px solid var(--border-color);
    display: flex;
    flex-direction: column;
    transition: width 0.3s ease;
    position: relative;
    overflow: hidden;
}

.sidebar-content {
    display: none;
    flex-direction: column;
    height: 100%;
    width: 100%;
}

.sidebar-content.active {
    display: flex;
}

.sidebar-header {
    padding: 16px 20px;
    border-bottom: 1px solid var(--border-color);
    display: flex;
    align-items: center;
    justify-content: space-between;
}

.sidebar-title {
    font-size: 16px;
    font-weight: 600;
    color: var(--text-color);
    margin: 0;
}

.sidebar-body {
    flex: 1;
    overflow-y: auto;
    padding: 12px;
}

/* Tools List in Sidebar */
.tools-list {
    display: flex;
    flex-direction: column;
    gap: 8px;
}

.tool-list-item {
    padding: 12px;
    background: var(--bg-color);
    border: 1px solid var(--border-color);
    border-radius: 6px;
    cursor: pointer;
    transition: all 0.2s;
}

.tool-list-item:hover {
    border-color: var(--primary-color);
    box-shadow: var(--shadow);
}

.tool-list-item-header {
    display: flex;
    align-items: center;
    gap: 10px;
    margin-bottom: 6px;
}

.tool-list-item-icon {
    font-size: 20px;
}

.tool-list-item-name {
    font-weight: 600;
    font-size: 14px;
    flex: 1;
}

.tool-list-item-description {
    font-size: 12px;
    color: #605e5c;
    margin-bottom: 8px;
}

.tool-list-item-actions {
    display: flex;
    gap: 6px;
}

.tool-list-item-actions .btn {
    padding: 4px 12px;
    font-size: 12px;
}

/* Marketplace Search */
.marketplace-search {
    margin-bottom: 16px;
}

.search-input {
    width: 100%;
    padding: 8px 12px;
    border: 1px solid var(--border-color);
    border-radius: 4px;
    background: var(--bg-color);
    color: var(--text-color);
    font-size: 14px;
}

.search-input:focus {
    outline: none;
    border-color: var(--primary-color);
}

/* Marketplace Tools List */
.marketplace-tools-list {
    display: flex;
    flex-direction: column;
    gap: 8px;
}

.marketplace-tool-item {
    padding: 12px;
    background: var(--bg-color);
    border: 1px solid var(--border-color);
    border-radius: 6px;
    transition: all 0.2s;
}

.marketplace-tool-item:hover {
    border-color: var(--primary-color);
    box-shadow: var(--shadow);
}

.marketplace-tool-header {
    display: flex;
    align-items: flex-start;
    gap: 10px;
    margin-bottom: 8px;
}

.marketplace-tool-info {
    flex: 1;
}

.marketplace-tool-name {
    font-weight: 600;
    font-size: 14px;
    margin-bottom: 4px;
}

.marketplace-tool-author {
    font-size: 11px;
    color: #8a8886;
}

.marketplace-tool-description {
    font-size: 12px;
    color: #605e5c;
    margin-bottom: 8px;
}

.marketplace-tool-meta {
    display: flex;
    gap: 12px;
    font-size: 11px;
    color: #8a8886;
    margin-bottom: 8px;
}

.marketplace-tool-actions {
    display: flex;
    gap: 6px;
}

.marketplace-tool-actions .btn {
    padding: 4px 12px;
    font-size: 12px;
}

/* Connections List in Sidebar */
.connections-list-sidebar {
    display: flex;
    flex-direction: column;
    gap: 8px;
}

.connection-list-item {
    padding: 12px;
    background: var(--bg-color);
    border: 1px solid var(--border-color);
    border-radius: 6px;
    transition: all 0.2s;
}

.connection-list-item:hover {
    border-color: var(--primary-color);
    box-shadow: var(--shadow);
}

.connection-list-item.active {
    border-color: var(--primary-color);
    background: rgba(0, 120, 212, 0.1);
}

.connection-list-item-name {
    font-weight: 600;
    font-size: 14px;
    margin-bottom: 4px;
}

.connection-list-item-url {
    font-size: 11px;
    color: #605e5c;
    margin-bottom: 6px;
}

.connection-list-item-actions {
    display: flex;
    gap: 6px;
}

.connection-list-item-actions .btn {
    padding: 4px 12px;
    font-size: 12px;
}

/* Settings in Sidebar */
.settings-container-sidebar {
    display: flex;
    flex-direction: column;
    gap: 16px;
}

/* Debug Sidebar */
.debug-container-sidebar {
    display: flex;
    flex-direction: column;
    gap: 24px;
    padding: 8px 0;
}

.debug-section {
    display: flex;
    flex-direction: column;
    gap: 12px;
}

.debug-section-title {
    font-size: 14px;
    font-weight: 600;
    color: var(--text-color);
    margin: 0;
}

.debug-section-description {
    font-size: 13px;
    color: var(--text-secondary-color);
    line-height: 1.5;
    margin: 0;
}

.debug-input-group {
    display: flex;
    flex-direction: column;
    gap: 8px;
}

.debug-path-input-group {
    display: flex;
    gap: 8px;
    align-items: stretch;
}

.debug-path-input-group input {
    flex: 1;
}

.debug-path-input-group button {
    flex-shrink: 0;
}

.debug-label {
    font-size: 13px;
    font-weight: 500;
    color: var(--text-color);
}

.debug-hint {
    font-size: 11px;
    color: var(--text-secondary-color);
    font-style: italic;
}

.debug-actions {
    display: flex;
    gap: 8px;
    margin-top: 8px;
}

.debug-info-list {
    list-style: none;
    padding: 0;
    margin: 8px 0 0 0;
}

.debug-info-list li {
    font-size: 13px;
    color: var(--text-secondary-color);
    line-height: 1.6;
    margin-bottom: 8px;
    padding-left: 4px;
}

.btn-sm {
    padding: 6px 12px;
    font-size: 12px;
}

/* Main Content */
.main-content {
    flex: 1;
    overflow-y: auto;
    padding: 32px;
    position: relative;
}

.view {
    display: none;
}

.view.active {
    display: block;
}

.view-header {
    display: flex;
    justify-content: space-between;
    align-items: center;
    margin-bottom: 24px;
}

.view-header h2 {
    font-size: 28px;
    font-weight: 600;
}

/* Buttons */
.btn {
    padding: 10px 20px;
    border: none;
    border-radius: 4px;
    font-size: 14px;
    font-weight: 500;
    cursor: pointer;
    transition: all 0.2s;
}

.btn-primary {
    background: var(--primary-color);
    color: white;
}

.btn-primary:hover {
    background: var(--primary-hover);
}

.btn-secondary {
    background: var(--secondary-color);
    color: var(--text-color);
}

.btn-secondary:hover {
    background: #e1dfdd;
}

.btn-danger {
    background: #d13438;
    color: white;
}

.btn-danger:hover {
    background: #a4262c;
}

/* Tools Grid */
.tools-grid {
    display: grid;
    grid-template-columns: repeat(auto-fill, minmax(280px, 1fr));
    gap: 20px;
}

.tool-card {
    background: white;
    border: 1px solid var(--border-color);
    border-radius: 8px;
    padding: 20px;
    box-shadow: var(--shadow);
    transition: all 0.2s;
}

.tool-card:hover {
    box-shadow: var(--shadow-hover);
    transform: translateY(-2px);
}

.tool-card-header {
    display: flex;
    align-items: center;
    gap: 12px;
    margin-bottom: 12px;
}

.tool-icon {
    font-size: 32px;
}

.tool-name {
    font-size: 18px;
    font-weight: 600;
}

.tool-description {
    color: #605e5c;
    font-size: 14px;
    margin-bottom: 12px;
    line-height: 1.4;
}

.tool-meta {
    display: flex;
    justify-content: space-between;
    align-items: center;
    font-size: 12px;
    color: #8a8886;
    margin-bottom: 12px;
}

.tool-actions {
    display: flex;
    gap: 8px;
}

.tool-actions .btn {
    padding: 6px 12px;
    font-size: 12px;
}

/* Connections List */
.connections-list {
    display: flex;
    flex-direction: column;
    gap: 12px;
}

.connection-card {
    background: white;
    border: 1px solid var(--border-color);
    border-radius: 8px;
    padding: 20px;
    box-shadow: var(--shadow);
    transition: all 0.2s;
}

.connection-card.active-connection {
    border-color: var(--primary-color);
    border-width: 2px;
    background-color: #f5faff;
}

.connection-header {
    display: flex;
    justify-content: space-between;
    align-items: center;
    margin-bottom: 12px;
}

.connection-name {
    font-size: 16px;
    font-weight: 600;
    margin-bottom: 4px;
}

.connection-env-badge {
    display: inline-block;
    padding: 2px 8px;
    border-radius: 12px;
    font-size: 11px;
    font-weight: 500;
    text-transform: uppercase;
}

.env-dev {
    background-color: #e1f5fe;
    color: #01579b;
}

.env-test {
    background-color: #fff3e0;
    color: #e65100;
}

.env-uat {
    background-color: #f3e5f5;
    color: #4a148c;
}

.env-production {
    background-color: #ffebee;
    color: #b71c1c;
}

.connection-url {
    color: #605e5c;
    font-size: 14px;
    margin-bottom: 8px;
}

.connection-meta {
    font-size: 12px;
    color: #8a8886;
}

.connection-actions {
    display: flex;
    gap: 8px;
}

.connection-actions .btn {
    padding: 6px 12px;
    font-size: 12px;
}

/* Settings */
.settings-container {
    max-width: 600px;
}

.setting-group {
    margin-bottom: 24px;
}

.setting-label {
    display: block;
    font-weight: 500;
    margin-bottom: 8px;
}

.setting-input {
    width: 100%;
    padding: 10px;
    border: 1px solid var(--border-color);
    border-radius: 4px;
    font-size: 14px;
}

.setting-checkbox {
    width: 20px;
    height: 20px;
    cursor: pointer;
}

.setting-hint {
    display: block;
    font-size: 12px;
    color: #8a8886;
    margin-top: 4px;
    margin-left: 28px;
}

.update-controls {
    margin-top: 12px;
}

.update-status {
    margin-top: 12px;
    padding: 12px;
    border-radius: 4px;
    font-size: 14px;
    display: none;
}

.update-status.info {
    background-color: #e1f5fe;
    color: #01579b;
    display: block;
}

.update-status.success {
    background-color: #e8f5e9;
    color: #2e7d32;
    display: block;
}

.update-status.error {
    background-color: #ffebee;
    color: #c62828;
    display: block;
}

.update-progress {
    margin-top: 12px;
}

.progress-bar {
    width: 100%;
    height: 8px;
    background-color: var(--border-color);
    border-radius: 4px;
    overflow: hidden;
}

.progress-bar-fill {
    height: 100%;
    background-color: var(--primary-color);
    transition: width 0.3s ease;
    width: 0%;
}

.progress-text {
    display: block;
    font-size: 12px;
    color: #8a8886;
    margin-top: 4px;
}

.app-version {
    margin-top: 16px;
    font-size: 12px;
    color: #8a8886;
}

.app-version span {
    font-weight: 500;
    color: var(--text-color);
}

/* Footer */
.app-footer {
    position: fixed;
    bottom: 0;
    left: 0;
    right: 0;
    height: var(--app-footer-height);
    background-color: var(--sidebar-bg);
    border-top: 1px solid var(--border-color);
    display: flex;
    align-items: center;
    justify-content: space-between;
    padding: 0 16px;
    z-index: 100;
}

.footer-content {
    display: flex;
    align-items: center;
    gap: 12px;
}

.footer-content-right {
    display: flex;
    align-items: center;
    gap: 12px;
}

.connection-status,
.secondary-connection-status {
    font-size: 12px;
    color: #605e5c;
    display: flex;
    align-items: center;
    gap: 6px;
    cursor: pointer;
    transition: color 0.2s ease;
    padding: 4px 8px;
    border-radius: 4px;
}

<<<<<<< HEAD
.connection-status:hover {
    background: rgba(0, 0, 0, 0.05);
}

.dark-theme .connection-status:hover {
    background: rgba(255, 255, 255, 0.05);
=======
.secondary-connection-status {
    display: none; /* Hidden by default */
}

.secondary-connection-status.visible {
    display: flex;
}

.connection-status:hover,
.secondary-connection-status:hover {
    background: rgba(0, 0, 0, 0.05);
}

.dark-theme .connection-status:hover,
.dark-theme .secondary-connection-status:hover {
    background: rgba(255, 255, 255, 0.05);
}

.connection-status::before,
.secondary-connection-status::before {
    content: "○";
    color: #8a8886;
>>>>>>> 15ac30be
}

.connection-status.connected {
    color: #107c10;
    font-weight: 500;
}

.connection-status.connected::before {
    content: "●";
    color: #107c10;
}

.connection-status.expired {
    color: #d83b01;
    font-weight: 500;
}

.connection-status.expired::before {
    content: "⚠";
    color: #f59e0b;
}

.secondary-connection-status.connected {
    color: #ff8c00;
    font-weight: 500;
}

.secondary-connection-status.connected::before {
    content: "●";
    color: #ff8c00;
}

.secondary-connection-status.expired {
    color: #d83b01;
    font-weight: 500;
}

.secondary-connection-status.expired::before {
    content: "⚠";
    color: #f59e0b;
}

/* Adjust main content to account for footer */
.main-content {
    flex: 1;
    overflow-y: auto;
    padding: 32px;
    padding-bottom: 64px; /* Extra space for footer */
}

/* Empty State */
.empty-state {
    text-align: center;
    padding: 60px 20px;
    color: #8a8886;
}

.empty-state p {
    margin-bottom: 8px;
}

.empty-state-hint {
    font-size: 14px;
}

/* Modal */
.modal {
    display: none;
    position: fixed;
    top: 0;
    left: 0;
    width: 100%;
    height: 100%;
    background-color: rgba(0, 0, 0, 0.5);
    z-index: $z-modal;
    align-items: center;
    justify-content: center;
}

.modal.active {
    display: flex;
}

.modal-content {
    background: white;
    border-radius: 8px;
    width: 90%;
    max-width: 500px;
    box-shadow: 0 8px 32px rgba(0, 0, 0, 0.2);
    max-height: 90vh;
    overflow-y: auto;
}

.modal-large {
    max-width: 800px;
}

.tool-library-search {
    margin-bottom: 16px;
}

.tool-library-list {
    max-height: 400px;
    overflow-y: auto;
}

.tool-library-item {
    border: 1px solid var(--border-color);
    border-radius: 4px;
    padding: 12px;
    margin-bottom: 8px;
    display: flex;
    justify-content: space-between;
    align-items: center;
    transition: all 0.2s;
}

.tool-library-item:hover {
    background-color: var(--secondary-color);
}

.tool-library-info {
    flex: 1;
}

.tool-library-name {
    font-weight: 600;
    margin-bottom: 4px;
}

.tool-library-desc {
    font-size: 12px;
    color: #605e5c;
    margin-bottom: 4px;
}

.tool-library-meta {
    display: flex;
    gap: 16px;
    margin-top: 8px;
}

.tool-library-category,
.tool-item-authors-pptb {
    font-size: 11px;
    color: #8a8886;
}

.tool-item-authors-pptb {
    margin-bottom: 6px;
}

.tool-library-item .btn {
    padding: 6px 16px;
    font-size: 13px;
}

.modal-header {
    display: flex;
    justify-content: space-between;
    align-items: center;
    padding: 20px;
    border-bottom: 1px solid var(--border-color);
}

.modal-header h3 {
    font-size: 20px;
    font-weight: 600;
}

.modal-close {
    background: none;
    border: none;
    font-size: 28px;
    color: #8a8886;
    cursor: pointer;
    line-height: 1;
}

.modal-close:hover {
    color: var(--text-color);
}

.modal-body {
    padding: 20px;
}

.modal-body label {
    display: block;
    font-weight: 500;
    margin-bottom: 8px;
    margin-top: 16px;
}

.modal-body label:first-child {
    margin-top: 0;
}

.modal-input {
    width: 100%;
    padding: 10px;
    border: 1px solid var(--border-color);
    border-radius: 4px;
    font-size: 14px;
}

.modal-footer {
    display: flex;
    justify-content: flex-end;
    gap: 12px;
    padding: 20px;
    border-top: 1px solid var(--border-color);
}

/* Tool Panel */
.tool-panel {
    display: flex;
    flex-direction: column;
    position: absolute;
    top: 0;
    left: 0;
    right: 0;
    bottom: 0;
    width: 100%;
    height: calc(100% - var(--app-footer-height));
    background: var(--bg-color);
}

.tool-panel-header {
    display: flex;
    align-items: center;
    justify-content: space-between;
    background: var(--sidebar-bg);
    border-bottom: 1px solid var(--border-color);
    height: 40px;
    min-height: 40px;
    position: relative;
}

.tool-panel-controls {
    display: flex;
    align-items: center;
    gap: 12px;
    padding-right: 8px;
}

.connection-selector {
    padding: 4px 8px;
    border: 1px solid var(--border-color);
    border-radius: 4px;
    background: var(--bg-color);
    color: var(--text-color);
    font-size: 12px;
    cursor: pointer;
    min-width: 150px;
}

.connection-selector:focus {
    outline: 2px solid var(--primary-color);
    outline-offset: 1px;
}

/* Tab container with scroll buttons */
.tool-tabs-container {
    display: flex;
    align-items: center;
    flex: 1;
    position: relative;
    overflow: hidden;
    height: 100%;
}

.tool-tabs-scroll-button {
    display: none; /* Hidden by default, shown when overflow */
    align-items: center;
    justify-content: center;
    width: 28px;
    height: 100%;
    background: var(--sidebar-bg);
    border: none;
    cursor: pointer;
    color: var(--text-color);
    opacity: 0.7;
    transition: opacity 0.2s, background-color 0.2s;
    z-index: 10;
    flex-shrink: 0;
}

.tool-tabs-scroll-button:hover {
    opacity: 1;
    background: var(--bg-color);
}

.tool-tabs-scroll-button:disabled {
    opacity: 0.3;
    cursor: not-allowed;
}

.tool-tabs-scroll-button.visible {
    display: flex;
}

.tool-tabs-scroll-button svg {
    width: 16px;
    height: 16px;
    fill: currentColor;
}

.tool-tabs-scroll-left {
    border-right: 1px solid var(--border-color);
}

.tool-tabs-scroll-right {
    border-left: 1px solid var(--border-color);
}

.tool-tabs {
    display: flex;
    flex: 1;
    overflow-x: auto;
    overflow-y: hidden;
    height: 100%;
    scroll-behavior: smooth;
}

.tool-tabs::-webkit-scrollbar {
    height: 0;
}

.tool-tab {
    display: flex;
    align-items: center;
    gap: 8px;
    padding: 0 12px;
    height: 100%;
    border-right: 1px solid var(--border-color);
    background: var(--secondary-color);
    color: var(--text-color);
    cursor: pointer;
    white-space: nowrap;
    transition: background-color 0.2s;
    flex-shrink: 0; /* Prevent tabs from shrinking, allows natural content-based width */
}

.tool-tab:hover {
    background: var(--bg-color);
}

.tool-tab.active {
    background: var(--bg-color);
    border-bottom: 2px solid var(--primary-color);
}

/* Environment-specific tab highlights */
.tool-tab.active.env-dev {
<<<<<<< HEAD
    border-bottom: 3px solid var(--env-border-dev);
}

.tool-tab.active.env-test {
    border-bottom: 3px solid var(--env-border-test);
}

.tool-tab.active.env-uat {
    border-bottom: 3px solid var(--env-border-uat);
}

.tool-tab.active.env-production {
    border-bottom: 3px solid var(--env-border-prod);
=======
    border-bottom: 5px solid var(--env-border-dev);
}

.tool-tab.active.env-test {
    border-bottom: 5px solid var(--env-border-test);
}

.tool-tab.active.env-uat {
    border-bottom: 5px solid var(--env-border-uat);
}

.tool-tab.active.env-production {
    border-bottom: 5px solid var(--env-border-prod);
>>>>>>> 15ac30be
}

.tool-tab.secondary-active {
    background: var(--bg-color);
    border-bottom: 2px solid #8a8886;
}

.tool-tab-icon {
    font-size: 16px;
}

.tool-tab-name {
    flex: 1;
    overflow: hidden;
    text-overflow: ellipsis;
    font-size: 13px;
}

.tool-tab-connection {
    font-size: 12px;
    opacity: 0.7;
    margin-left: 4px;
}

.tool-tab-close {
    background: none;
    border: none;
    color: #8a8886;
    cursor: pointer;
    padding: 2px 4px;
    font-size: 16px;
    line-height: 1;
    border-radius: 3px;
    opacity: 0;
    transition: opacity 0.2s, background-color 0.2s;
}

.tool-tab:hover .tool-tab-close {
    opacity: 1;
}

.tool-tab-close:hover {
    background: rgba(0, 0, 0, 0.1);
    color: var(--text-color);
}

.tool-tab-pin {
    background: none;
    border: none;
    color: #8a8886;
    cursor: pointer;
    padding: 2px 4px;
    font-size: 14px;
    line-height: 1;
    border-radius: 3px;
    opacity: 0;
    transition: opacity 0.2s, background-color 0.2s;
    display: flex;
    align-items: center;
    justify-content: center;
}

.tool-tab-pin img {
    width: 14px;
    height: 14px;
    filter: brightness(0) saturate(100%) invert(53%) sepia(1%) saturate(0%) hue-rotate(165deg) brightness(96%) contrast(87%);
}

.tool-tab:hover .tool-tab-pin {
    opacity: 1;
}

.tool-tab-pin:hover {
    background: rgba(0, 0, 0, 0.1);
}

.tool-tab.pinned .tool-tab-pin {
    opacity: 1;
}

.tool-tab.pinned .tool-tab-pin img {
    filter: brightness(0) saturate(100%) invert(43%) sepia(96%) saturate(1352%) hue-rotate(187deg) brightness(101%) contrast(101%);
}

.tool-tab.pinned .tool-tab-close {
    display: none;
}

.tool-tab.dragging {
    opacity: 0.5;
}

.tool-panel-content {
    flex: 1;
    position: relative;
    overflow: hidden;
}

.tool-panel-content-wrapper {
    flex: 1;
    display: flex;
    position: relative;
    overflow: hidden;
    transition: border-color 0.3s ease;
}

/* Environment-specific border styles */
.tool-panel-content-wrapper.env-dev {
    border: 5px solid var(--env-border-dev);
}

.tool-panel-content-wrapper.env-test {
    border: 5px solid var(--env-border-test);
}

.tool-panel-content-wrapper.env-uat {
    border: 5px solid var(--env-border-uat);
}

.tool-panel-content-wrapper.env-production {
    border: 5px solid var(--env-border-prod);
<<<<<<< HEAD
=======
}

/* Multi-connection split border styles */
/* Dev Primary */
.tool-panel-content-wrapper.multi-env-dev-test {
    border: 5px solid;
    border-image: linear-gradient(to right, var(--env-border-dev) 50%, var(--env-border-test) 50%) 1;
}

.tool-panel-content-wrapper.multi-env-dev-uat {
    border: 5px solid;
    border-image: linear-gradient(to right, var(--env-border-dev) 50%, var(--env-border-uat) 50%) 1;
}

.tool-panel-content-wrapper.multi-env-dev-production {
    border: 5px solid;
    border-image: linear-gradient(to right, var(--env-border-dev) 50%, var(--env-border-prod) 50%) 1;
}

/* Test Primary */
.tool-panel-content-wrapper.multi-env-test-dev {
    border: 5px solid;
    border-image: linear-gradient(to right, var(--env-border-test) 50%, var(--env-border-dev) 50%) 1;
}

.tool-panel-content-wrapper.multi-env-test-uat {
    border: 5px solid;
    border-image: linear-gradient(to right, var(--env-border-test) 50%, var(--env-border-uat) 50%) 1;
}

.tool-panel-content-wrapper.multi-env-test-production {
    border: 5px solid;
    border-image: linear-gradient(to right, var(--env-border-test) 50%, var(--env-border-prod) 50%) 1;
}

/* UAT Primary */
.tool-panel-content-wrapper.multi-env-uat-dev {
    border: 5px solid;
    border-image: linear-gradient(to right, var(--env-border-uat) 50%, var(--env-border-dev) 50%) 1;
}

.tool-panel-content-wrapper.multi-env-uat-test {
    border: 5px solid;
    border-image: linear-gradient(to right, var(--env-border-uat) 50%, var(--env-border-test) 50%) 1;
}

.tool-panel-content-wrapper.multi-env-uat-production {
    border: 5px solid;
    border-image: linear-gradient(to right, var(--env-border-uat) 50%, var(--env-border-prod) 50%) 1;
}

/* Production Primary */
.tool-panel-content-wrapper.multi-env-production-dev {
    border: 5px solid;
    border-image: linear-gradient(to right, var(--env-border-prod) 50%, var(--env-border-dev) 50%) 1;
}

.tool-panel-content-wrapper.multi-env-production-test {
    border: 5px solid;
    border-image: linear-gradient(to right, var(--env-border-prod) 50%, var(--env-border-test) 50%) 1;
}

.tool-panel-content-wrapper.multi-env-production-uat {
    border: 5px solid;
    border-image: linear-gradient(to right, var(--env-border-prod) 50%, var(--env-border-uat) 50%) 1;
>>>>>>> 15ac30be
}

.tool-panel-content-wrapper.split-view .tool-panel-content {
    flex: 0 0 50%;
}

.tool-panel-content-wrapper.split-view .tool-panel-content.secondary {
    flex: 0 0 50%;
    display: block !important;
    border-left: 1px solid var(--border-color);
}

.tool-panel-content-wrapper.split-view .resize-handle {
    display: block !important;
}

.resize-handle {
    width: 5px;
    background: var(--border-color);
    cursor: col-resize;
    position: relative;
    z-index: 10;
    transition: background-color 0.2s;
}

.resize-handle:hover {
    background: var(--primary-color);
}

.tool-webview-container {
    position: absolute;
    top: 0;
    left: 0;
    right: 0;
    bottom: 0;
    width: 100%;
    height: 100%;
    display: none;
}

.tool-webview-container.active {
    display: block;
}

.tool-webview-container webview {
    width: 100%;
    height: 100%;
    border: none;
}

.btn-icon {
    background: none;
    border: none;
    font-size: 20px;
    color: #8a8886;
    cursor: pointer;
    padding: 4px 8px;
    border-radius: 4px;
    transition: all 0.2s;
}

.btn-icon:hover {
    background: var(--border-color);
    color: var(--text-color);
}

/* VSCode-style sidebar search */
.sidebar-search {
    padding: 8px 12px;
    border-bottom: 1px solid var(--border-color);
}

/* VSCode-style tools list */
.tools-list-pptb {
    display: flex;
    flex-direction: column;
}

.tool-item-pptb {
    padding: 8px 12px;
    border-bottom: 1px solid var(--border-color);
    cursor: pointer;
    transition: background-color 0.2s;
}

.tool-item-pptb-local {
    border-left: 4px solid var(--accent-color);
}

.tool-item-pptb-npm {
    border-left: 4px solid var(--accent-color-alt);
}

.tool-item-pptb:hover {
    background: rgba(0, 120, 212, 0.1);
}

.tool-item-header-pptb {
    display: flex;
    align-items: center;
    gap: 8px;
    margin-bottom: 4px;
}

.tool-item-header-left-pptb {
    display: flex;
    align-items: center;
    gap: 8px;
    flex: 1;
}

.tool-item-header-right-pptb {
    display: flex;
    align-items: center;
    gap: 8px;
}

.tool-item-icon-pptb {
    font-size: 16px;
    width: 20px;
    height: 20px;
    text-align: center;
    display: flex;
    align-items: center;
    justify-content: center;
    flex-shrink: 0;
}

.tool-item-icon-img {
    width: 20px;
    height: 20px;
    object-fit: contain;
}

.tool-item-icon-text {
    font-size: 16px;
    line-height: 1;
}

.tool-item-name-pptb {
    font-weight: 500;
    font-size: 13px;
    flex: 1;
}

.tool-favorite-btn {
    background: none;
    border: none;
    cursor: pointer;
    padding: 2px 4px;
    transition: transform 0.2s, opacity 0.2s;
    display: flex;
    align-items: center;
    justify-content: center;
    line-height: 1;
}

.tool-favorite-btn img {
    width: 16px;
    height: 16px;
    filter: drop-shadow(0 0 1px var(--favorite-star-color));
}

.tool-favorite-btn:hover {
    transform: scale(1.2);
}

.tool-favorite-btn:active {
    transform: scale(0.95);
}

.tool-item-description-pptb {
    font-size: 12px;
    color: #8a8886;
    margin-bottom: 6px;
    display: -webkit-box;
    -webkit-line-clamp: 2;
    line-clamp: 2; /* Standard property for future compatibility */
    -webkit-box-orient: vertical;
    overflow: hidden;
}

.tool-item-updated-version-available-pptb {
    display: flex;
    gap: 8px;
    align-items: center;
}

.tool-item-updated-version-available-info-icon {
    filter: brightness(0) saturate(100%) invert(29%) sepia(62%) saturate(5964%) hue-rotate(192deg) brightness(100%) contrast(100%);
}

.tool-item-updated-version-available-text {
    font-size: 11px;
    color: #8a8886;
    font-family: monospace;
}

.tool-item-actions-pptb {
    display: flex;
    gap: 8px;
    justify-content: space-between;
    align-items: center;
}

.tool-item-actions-pptb .btn {
    padding: 2px 8px;
    font-size: 11px;
}

.tool-item-update-btn {
    margin-top: 10px;
}

.tool-item-delete-btn {
    background: none;
    border: none;
    cursor: pointer;
    padding: 4px;
    color: #d83b01;
    transition: opacity 0.2s;
    display: flex;
    align-items: center;
    justify-content: center;
}

.tool-item-delete-btn:hover {
    opacity: 0.7;
}

.tool-item-delete-btn img {
    width: 16px;
    height: 16px;
}

.tool-item-version-pptb {
    font-size: 11px;
    color: #8a8886;
    margin-top: 4px;
    font-family: monospace;
}

.tool-update-badge {
    display: inline-block;
    font-size: 12px;
    color: #0078d4;
    margin-left: 6px;
    animation: pulse 2s infinite;
}

@keyframes pulse {
    0%,
    100% {
        opacity: 1;
    }
    50% {
        opacity: 0.5;
    }
}

/* VSCode-style marketplace list */
.marketplace-tools-list-pptb {
    display: flex;
    flex-direction: column;
}

.marketplace-item-pptb {
    padding: 12px;
    border-bottom: 1px solid var(--border-color);
    transition: background-color 0.2s;
}

.marketplace-item-pptb:hover {
    background: rgba(0, 120, 212, 0.05);
}

.marketplace-item-header-pptb {
    display: flex;
    align-items: center;
    gap: 8px;
    margin-bottom: 8px;
}

.marketplace-item-icon-pptb {
    font-size: 16px;
    width: 20px;
    height: 20px;
    text-align: center;
    display: flex;
    align-items: center;
    justify-content: center;
    flex-shrink: 0;
}

.marketplace-item-icon-img {
    width: 20px;
    height: 20px;
    object-fit: contain;
}

.marketplace-item-icon-text {
    font-size: 16px;
    line-height: 1;
}

.marketplace-item-info-pptb {
    flex: 1;
}

.marketplace-item-name-pptb {
    font-weight: 500;
    font-size: 13px;
    margin-bottom: 2px;
}

.marketplace-item-author-pptb {
    font-size: 11px;
    color: #8a8886;
}

.marketplace-item-description-pptb {
    font-size: 12px;
    color: #605e5c;
    margin-bottom: 8px;
    display: -webkit-box;
    -webkit-line-clamp: 2;
    line-clamp: 2; /* Standard property for future compatibility */
    -webkit-box-orient: vertical;
    overflow: hidden;
}

.marketplace-item-footer-pptb {
    display: flex;
    justify-content: space-between;
    align-items: center;
    font-size: 11px;
    color: #8a8886;
    gap: 8px;
    flex-wrap: wrap;
}

.marketplace-item-tags {
    display: flex;
    gap: 6px;
    align-items: center;
}

.marketplace-item-category-pptb {
    background: rgba(0, 120, 212, 0.1);
    padding: 2px 6px;
    border-radius: 3px;
    font-size: 10px;
}

.marketplace-item-version-pptb {
    font-size: 11px;
    color: #605e5c;
    font-family: monospace;
}

.marketplace-item-actions-pptb {
    display: flex;
    gap: 6px;
}

.marketplace-item-actions-pptb .btn {
    padding: 3px 10px;
    font-size: 11px;
}

/* Connection list item with environment pill */
.connection-item-pptb {
    padding: 10px 12px;
    border-bottom: 1px solid var(--border-color);
    cursor: pointer;
    transition: background-color 0.2s;
}

.connection-item-pptb:hover {
    background: rgba(0, 120, 212, 0.05);
}

.connection-item-pptb.active {
    background: rgba(0, 120, 212, 0.1);
    border-left: 2px solid var(--primary-color);
}

.connection-item-header-pptb {
    display: flex;
    justify-content: space-between;
    align-items: center;
    margin-bottom: 4px;
}

.connection-item-name-pptb {
    font-weight: 500;
    font-size: 13px;
}

.connection-env-pill {
    font-size: 10px;
    padding: 2px 6px;
    border-radius: 10px;
    font-weight: 500;
    text-transform: uppercase;
}

.connection-env-pill.env-production {
    background: #d13438;
    color: white;
}

.connection-env-pill.env-sandbox {
    background: #ffa500;
    color: white;
}

.connection-env-pill.env-development {
    background: #107c10;
    color: white;
}

.connection-item-url-pptb {
    font-size: 11px;
    color: #8a8886;
    margin-bottom: 6px;
}

.connection-item-actions-pptb {
    display: flex;
    gap: 6px;
}

.connection-item-actions-pptb .btn {
    padding: 2px 8px;
    font-size: 11px;
}

/* Tool panel footer */
.tool-panel-footer {
    height: 24px;
    background: var(--primary-color);
    color: white;
    display: flex;
    align-items: center;
    padding: 0 12px;
    font-size: 12px;
    border-top: 1px solid var(--border-color);
}

.footer-connection-info {
    display: flex;
    align-items: center;
    gap: 8px;
}

.footer-label {
    font-weight: 500;
}

.footer-value {
    color: rgba(255, 255, 255, 0.9);
}

.footer-link-btn {
    background: none;
    border: none;
    color: white;
    text-decoration: underline;
    cursor: pointer;
    font-size: 11px;
    padding: 0;
}

.footer-link-btn:hover {
    opacity: 0.8;
}

/* Connection select modal */
.connection-select-list {
    display: flex;
    flex-direction: column;
    gap: 8px;
}

.connection-select-item {
    padding: 12px;
    border: 1px solid var(--border-color);
    border-radius: 4px;
    cursor: pointer;
    transition: all 0.2s;
}

.connection-select-item:hover {
    border-color: var(--primary-color);
    background: rgba(0, 120, 212, 0.05);
}

.connection-select-item-name {
    font-weight: 600;
    margin-bottom: 4px;
}

.connection-select-item-url {
    font-size: 12px;
    color: #605e5c;
}

/* Settings checkbox group */
.setting-checkbox-group {
    display: flex;
    align-items: center;
    gap: 8px;
}

.setting-checkbox-group .setting-hint {
    margin: 0;
}

/* Updated sidebar title style */
.sidebar-title {
    font-size: 11px;
    font-weight: 700;
    color: #8a8886;
    margin: 0;
    letter-spacing: 0.5px;
}

/* Home/Welcome View Styles */
.home-container {
    max-width: 1200px;
    margin: 0 auto;
    padding: 40px 60px;
    height: 100%;
    overflow-y: auto;
}

.home-header {
    text-align: center;
    margin-bottom: 48px;
    padding-bottom: 24px;
    border-bottom: 1px solid var(--border-color);
}

.home-title {
    font-size: 36px;
    font-weight: 600;
    color: var(--primary-color);
    margin-bottom: 12px;
}

.home-subtitle {
    font-size: 18px;
    color: #605e5c;
    margin: 0;
}

body.dark-theme .home-subtitle {
    color: #a19f9d;
}

.home-content {
    display: flex;
    flex-direction: column;
    gap: 32px;
}

.home-section {
    background: var(--bg-color);
    border: 1px solid var(--border-color);
    border-radius: 8px;
    padding: 24px;
}

body.dark-theme .home-section {
    background: #2d2d30;
    border-color: #3e3e42;
}

.section-icon {
    display: inline-flex;
    align-items: center;
    justify-content: center;
    width: 32px;
    height: 32px;
    background: var(--primary-color);
    color: white;
    border-radius: 6px;
    margin-bottom: 16px;
}

.section-title {
    font-size: 20px;
    font-weight: 600;
    margin-bottom: 12px;
    color: var(--text-color);
}

.section-description {
    font-size: 14px;
    color: #605e5c;
    margin-bottom: 16px;
    line-height: 1.6;
}

body.dark-theme .section-description {
    color: #a19f9d;
}

.feature-list {
    list-style: none;
    padding: 0;
    margin: 0;
}

.feature-list li {
    padding: 12px 0;
    border-bottom: 1px solid var(--border-color);
    font-size: 14px;
    line-height: 1.6;
}

.feature-list li:last-child {
    border-bottom: none;
}

.steps-list {
    list-style: none;
    padding: 0;
    margin: 0;
    counter-reset: step-counter;
}

.steps-list li {
    display: flex;
    align-items: flex-start;
    gap: 16px;
    padding: 16px 0;
    border-bottom: 1px solid var(--border-color);
    counter-increment: step-counter;
    position: relative;
}

.steps-list li:last-child {
    border-bottom: none;
}

.steps-list li::before {
    content: counter(step-counter);
    display: flex;
    align-items: center;
    justify-content: center;
    width: 32px;
    height: 32px;
    background: var(--primary-color);
    color: white;
    border-radius: 50%;
    font-weight: 600;
    font-size: 16px;
    flex-shrink: 0;
}

.step-icon {
    font-size: 24px;
    flex-shrink: 0;
}

.steps-list li div {
    flex: 1;
    padding-top: 4px;
}

.steps-list li strong {
    display: block;
    margin-bottom: 4px;
    color: var(--text-color);
}

.home-actions {
    display: grid;
    grid-template-columns: repeat(auto-fit, minmax(280px, 1fr));
    gap: 20px;
    padding: 24px;
}

.action-card {
    display: flex;
    align-items: center;
    gap: 16px;
    padding: 20px;
    background: var(--bg-color);
    border: 2px solid var(--border-color);
    border-radius: 8px;
    text-decoration: none;
    color: var(--text-color);
    transition: all 0.2s ease;
    cursor: pointer;
}

.action-card:hover {
    border-color: var(--primary-color);
    box-shadow: var(--shadow-hover);
    transform: translateY(-2px);
}

body.dark-theme .action-card {
    background: #2d2d30;
    border-color: #3e3e42;
}

body.dark-theme .action-card:hover {
    border-color: var(--primary-color);
}

.action-icon {
    display: flex;
    align-items: center;
    justify-content: center;
    width: 48px;
    height: 48px;
    background: var(--primary-color);
    color: white;
    border-radius: 8px;
    flex-shrink: 0;
}

.action-content {
    flex: 1;
}

.action-content h3 {
    font-size: 16px;
    font-weight: 600;
    margin: 0 0 6px 0;
    color: var(--text-color);
}

.action-content p {
    font-size: 13px;
    color: #605e5c;
    margin: 0;
    line-height: 1.4;
}

body.dark-theme .action-content p {
    color: #a19f9d;
}

.resource-links {
    list-style: none;
    padding: 0;
    margin: 0;
}

.resource-links li {
    padding: 0;
    margin: 0;
}

.resource-links a {
    display: block;
    padding: 12px 16px;
    color: var(--text-color);
    text-decoration: none;
    border-radius: 4px;
    transition: background-color 0.2s ease;
    font-size: 14px;
}

.resource-links a:hover {
    background: var(--secondary-color);
}

body.dark-theme .resource-links a:hover {
    background: #3e3e42;
}

/* Scrollbar styling for home container */
.home-container::-webkit-scrollbar {
    width: 10px;
}

.home-container::-webkit-scrollbar-track {
    background: var(--bg-color);
}

.home-container::-webkit-scrollbar-thumb {
    background: #c8c6c4;
    border-radius: 5px;
}

.home-container::-webkit-scrollbar-thumb:hover {
    background: #a19f9d;
}

body.dark-theme .home-container::-webkit-scrollbar-track {
    background: #1e1e1e;
}

body.dark-theme .home-container::-webkit-scrollbar-thumb {
    background: #3e3e42;
}

body.dark-theme .home-container::-webkit-scrollbar-thumb:hover {
    background: #505050;
}

/* Tool Detail Modal Styles */
.tool-detail-header {
    display: flex;
    justify-content: space-between;
    align-items: flex-start;
    gap: 10px;
    padding: 16px 0;
    border-bottom: 1px solid var(--border-color);
    margin-bottom: 24px;
}

.tool-detail-info {
    flex: 1;
}

.tool-detail-info h2 {
    font-size: 24px;
    margin-bottom: 8px;
    color: var(--text-color);
}

.tool-detail-info p {
    font-size: 14px;
    color: #605e5c;
    margin-bottom: 12px;
}

.tool-detail-meta {
    display: flex;
    gap: 16px;
    font-size: 12px;
    color: #8a8886;
}

.tool-detail-meta span {
    display: flex;
    align-items: center;
    gap: 4px;
}

.tool-detail-actions {
    display: flex;
    gap: 12px;
    align-items: center;
}

.tool-installed-badge {
    background: #107c10;
    color: white;
    padding: 6px 16px;
    border-radius: 4px;
    font-size: 13px;
    font-weight: 500;
    display: inline-flex;
    align-items: center;
    gap: 4px;
}

.tool-installed-badge::before {
    content: "✓";
}

.tool-detail-readme {
    margin-top: 24px;
}

.tool-detail-readme h3 {
    font-size: 18px;
    margin-bottom: 16px;
    color: var(--text-color);
}
/* Modern Tool Detail Enhancements */
#tool-detail-modal .modal-content.tool-detail-modern {
    background: var(--surface-glass);
    backdrop-filter: var(--backdrop-blur);
    -webkit-backdrop-filter: var(--backdrop-blur);
    border: 1px solid rgba(255, 255, 255, 0.4);
    position: relative;
    overflow: hidden;
    padding: 0 0 32px 0;
    animation: toolDetailFadeIn 320ms cubic-bezier(0.16, 1, 0.3, 1);
    border-radius: 0; /* Flatten corners */
}
#tool-detail-modal .modal-content.tool-detail-modern::before {
    content: "";
    position: absolute;
    inset: 0;
    background: radial-gradient(circle at 10% 10%, rgba(255, 255, 255, 0.55) 0%, rgba(255, 255, 255, 0) 60%),
        radial-gradient(circle at 90% 90%, rgba(255, 255, 255, 0.35) 0%, rgba(255, 255, 255, 0) 70%);
    pointer-events: none;
}
body.dark-theme #tool-detail-modal .modal-content.tool-detail-modern {
    border-color: rgba(255, 255, 255, 0.12);
}
.tool-detail-modern-header {
    background: var(--accent-gradient);
    color: #fff;
    padding: 20px 28px 24px 28px;
    border-bottom: 1px solid rgba(255, 255, 255, 0.2);
    box-shadow: var(--elevation-medium);
}
.tool-detail-modern-body {
    padding: 24px 40px 0 40px;
}
.tool-detail-content-stack {
    display: flex;
    flex-direction: column;
    gap: var(--tool-detail-grid-gap);
}
.full-width-readme {
    width: 100%;
}
// .tool-detail-header {
//     border: none;
//     margin-bottom: 0;
//     padding: 0;
//     position: relative;
// }
.tool-detail-icon-shell {
    width: 96px;
    height: 96px;
    flex: 0 0 96px;
    border-radius: 0; /* Flatten corners */
    background: linear-gradient(140deg, rgba(255, 255, 255, 0.55) 0%, rgba(255, 255, 255, 0.2) 100%);
    display: flex;
    align-items: center;
    justify-content: center;
    box-shadow: var(--elevation-medium);
    position: relative;
    overflow: hidden;
}
body.dark-theme .tool-detail-icon-shell {
    background: linear-gradient(140deg, rgba(60, 60, 60, 0.7) 0%, rgba(30, 30, 30, 0.4) 100%);
}
.tool-detail-icon {
    font-size: 42px;
    line-height: 1;
    color: var(--accent-color);
    display: flex;
    align-items: center;
    justify-content: center;
    width: 100%;
    height: 100%;
}
.tool-detail-icon img {
    width: 100%;
    height: 100%;
    object-fit: contain;
    border-radius: 0;
}
.tool-detail-name {
    font-size: 30px;
    font-weight: 600;
    letter-spacing: 0.5px;
    background: linear-gradient(90deg, var(--accent-color) 0%, var(--accent-color-alt) 100%);
    -webkit-background-clip: text;
    background-clip: text;
    color: transparent;
    margin-bottom: 12px;
}
.tool-detail-description {
    font-size: 15px;
    color: #444;
    line-height: 1.5;
    margin-bottom: 18px;
}
body.dark-theme .tool-detail-description {
    color: #ccc;
}
.meta-grid {
    display: flex;
    flex-wrap: wrap;
    gap: 12px 20px;
    margin-bottom: 10px;
}
.meta-item {
    background: rgba(0, 0, 0, 0.06);
    padding: 6px 14px;
    border-radius: 50px;
    font-size: 12px;
    font-weight: 500;
    letter-spacing: 0.25px;
    display: inline-flex;
    align-items: center;
    gap: 6px;
    color: #333;
}
body.dark-theme .meta-item {
    background: rgba(255, 255, 255, 0.08);
    color: #ddd;
}
.tool-detail-actions {
    padding-top: 8px;
}
.tool-detail-actions .fluent-button-primary {
    background: var(--accent-gradient);
    border: none;
}
.tool-detail-actions .fluent-button-primary:hover {
    filter: brightness(1.1);
}
.tool-detail-readme.modern-surface {
    background: rgba(255, 255, 255, 0.55);
    border: 1px solid rgba(255, 255, 255, 0.4);
    backdrop-filter: var(--backdrop-blur);
    -webkit-backdrop-filter: var(--backdrop-blur);
    padding: 28px 32px 40px 32px;
    border-radius: 0;
    box-shadow: var(--elevation-high);
    position: relative;
    max-height: 55vh;
    overflow-y: auto; /* Scrollable README */
}
/* README custom scrollbar */
.tool-detail-readme.modern-surface::-webkit-scrollbar {
    width: 10px;
}
.tool-detail-readme.modern-surface::-webkit-scrollbar-track {
    background: transparent;
}
.tool-detail-readme.modern-surface::-webkit-scrollbar-thumb {
    background: rgba(0, 0, 0, 0.25);
    border-radius: 0;
}
body.dark-theme .tool-detail-readme.modern-surface::-webkit-scrollbar-thumb {
    background: rgba(255, 255, 255, 0.25);
}
body.dark-theme .tool-detail-readme.modern-surface {
    background: rgba(30, 30, 30, 0.65);
    border-color: rgba(255, 255, 255, 0.12);
}
.tool-detail-readme-header {
    display: flex;
    align-items: center;
    justify-content: space-between;
    margin-bottom: 20px;
}
.tool-detail-readme-header h3 {
    font-size: 20px;
    margin: 0;
    font-weight: 600;
    background: linear-gradient(90deg, var(--accent-color) 0%, var(--accent-color-alt) 100%);
    -webkit-background-clip: text;
    background-clip: text;
    color: transparent;
}
.modern-markdown h1,
.modern-markdown h2,
.modern-markdown h3,
.modern-markdown h4 {
    font-weight: 600;
    letter-spacing: 0.25px;
}
.modern-markdown pre {
    background: rgba(0, 0, 0, 0.75);
    color: #fafafa;
    padding: 14px 18px;
    border-radius: 12px;
    font-size: 13px;
    line-height: 1.5;
    overflow-x: auto;
}
body.dark-theme .modern-markdown pre {
    background: rgba(255, 255, 255, 0.1);
}
.modern-markdown code {
    background: rgba(0, 0, 0, 0.08);
    padding: 2px 6px;
    border-radius: 6px;
    font-size: 12px;
}
body.dark-theme .modern-markdown code {
    background: rgba(255, 255, 255, 0.12);
}
.modern-markdown a {
    color: var(--accent-color-alt);
    text-decoration: none;
    position: relative;
}
.modern-markdown a::after {
    content: "";
    position: absolute;
    left: 0;
    bottom: -2px;
    width: 100%;
    height: 1px;
    background: var(--accent-gradient);
    transform: scaleX(0);
    transform-origin: left;
    transition: transform 240ms cubic-bezier(0.16, 1, 0.3, 1);
}
.modern-markdown a:hover::after {
    transform: scaleX(1);
}
@keyframes toolDetailFadeIn {
    from {
        opacity: 0;
        transform: translateY(16px) scale(0.98);
    }
    to {
        opacity: 1;
        transform: translateY(0) scale(1);
    }
}

.markdown-content {
    line-height: 1.6;
    color: var(--text-color);
}

.markdown-content h1,
.markdown-content h2,
.markdown-content h3,
.markdown-content h4 {
    margin-top: 24px;
    margin-bottom: 12px;
    color: var(--text-color);
}

.markdown-content h1 {
    font-size: 24px;
    border-bottom: 1px solid var(--border-color);
    padding-bottom: 8px;
}

.markdown-content h2 {
    font-size: 20px;
}

.markdown-content h3 {
    font-size: 16px;
}

.markdown-content p {
    margin-bottom: 12px;
}

.markdown-content code {
    background: var(--secondary-color);
    padding: 2px 6px;
    border-radius: 3px;
    font-family: "Courier New", monospace;
    font-size: 13px;
}

.markdown-content pre {
    background: var(--secondary-color);
    padding: 16px;
    border-radius: 4px;
    overflow-x: auto;
    margin-bottom: 12px;
}

.markdown-content pre code {
    background: none;
    padding: 0;
}

.markdown-content ul,
.markdown-content ol {
    margin-left: 24px;
    margin-bottom: 12px;
}

.markdown-content li {
    margin-bottom: 4px;
}

.markdown-content a {
    color: var(--primary-color);
    text-decoration: none;
}

.markdown-content a:hover {
    text-decoration: underline;
}

.loading-text {
    color: #8a8886;
    font-style: italic;
}

/* Marketplace item with installed badge */
.marketplace-item-installed-badge {
    background: #107c10;
    color: white;
    padding: 2px 8px;
    border-radius: 3px;
    font-size: 10px;
    font-weight: 500;
    display: inline-flex;
    align-items: center;
    gap: 4px;
}

.marketplace-item-installed-badge::before {
    content: "✓";
}

.marketplace-item-pptb.installed {
    background: rgba(16, 124, 16, 0.05);
}

.marketplace-item-pptb.installed:hover {
    background: rgba(16, 124, 16, 0.1);
}

/* Make marketplace items clickable */
.marketplace-item-pptb {
    cursor: pointer;
}

/* Marketplace tags and footer layout */
.marketplace-item-top-tags {
    display: flex;
    flex-wrap: wrap;
    gap: 6px;
    padding: 4px 8px 4px 0; /* align under icon/title */
}

.marketplace-tag {
    display: inline-flex;
    align-items: center;
    padding: 2px 8px;
    font-size: 11px;
    border-radius: 999px;
    background: rgba(0, 0, 0, 0.06);
    color: var(--text-color);
    border: 1px solid var(--border-color);
}

body.dark-theme .marketplace-tag {
    background: rgba(255, 255, 255, 0.08);
}

.marketplace-analytics-left {
    display: flex;
    align-items: center;
    gap: 10px;
}

.marketplace-metric {
    font-size: 12px;
    color: #8a8886;
}

.marketplace-item-footer-pptb {
    display: flex;
    justify-content: space-between;
    align-items: center;
    // padding: 6px 8px 8px 56px; /* align with header */
}

.marketplace-item-actions-right {
    display: flex;
    align-items: center;
}

/* Installed tools tags and footer layout */
.tool-item-top-tags {
    display: flex;
    flex-wrap: wrap;
    gap: 6px;
    padding: 4px 8px 4px 0;
}

.tool-item-footer-pptb {
    display: flex;
    justify-content: space-between;
    align-items: center;
    font-size: 11px;
    color: #8a8886;
    gap: 8px;
    flex-wrap: wrap;
}

.tool-tag {
    display: inline-flex;
    align-items: center;
    padding: 2px 8px;
    font-size: 11px;
    border-radius: 999px;
    background: rgba(0, 0, 0, 0.06);
    color: var(--text-color);
    border: 1px solid var(--border-color);
}

body.dark-theme .tool-tag {
    background: rgba(255, 255, 255, 0.08);
}

.tool-analytics-left {
    display: flex;
    align-items: center;
    gap: 10px;
    margin-top: 6px;
}

.tool-metric {
    font-size: 12px;
    color: #8a8886;
}

.tool-source-icon {
    display: inline-flex;
    gap: 6px;
    align-items: center;
    justify-content: center;
    // width: 16px;
    height: 16px;
    color: #605e5c;
    opacity: 0.8;
}

.tool-source-icon:hover {
    opacity: 1;
}

body.dark-theme .tool-source-icon {
    color: #c8c6c4;
}

/* Fluent Design System Styling for Native HTML Elements */

/* Fluent Button Styles */
.fluent-button {
    font-family: -apple-system, BlinkMacSystemFont, "Segoe UI", Roboto, Helvetica, Arial, sans-serif;
    font-size: 14px;
    font-weight: 600;
    line-height: 20px;
    padding: 5px 12px;
    border-radius: 4px;
    border: 1px solid transparent;
    cursor: pointer;
    transition: all 0.15s ease-in-out;
    outline: none;
    min-width: 80px;
    text-align: center;
}

.fluent-button:hover {
    box-shadow: 0 2px 4px rgba(0, 0, 0, 0.1);
}

.fluent-button:active {
    transform: scale(0.98);
}

.fluent-button:focus-visible {
    outline: 2px solid var(--primary-color);
    outline-offset: 2px;
}

/* Primary Button */
.fluent-button-primary {
    background: var(--primary-color);
    color: white;
    border-color: var(--primary-color);
}

.fluent-button-primary:hover {
    background: var(--primary-color-hover);
    border-color: var(--primary-hover);
}

.fluent-button-primary:active {
    background: var(--primary-color);
    border-color: var(--primary-color);
}

/* Primary Gradient Button */
.fluent-button-primary-gradient {
    background: var(--primary-gradient);
    color: white;
    border-color: var(--primary-color);
}

.fluent-button-primary-gradient:hover {
    background: var(--primary-gradient-hover);
    border-color: var(--primary-hover);
}

.fluent-button-primary-gradient:active {
    background: var(--primary-gradient);
    border-color: var(--primary-color);
}

/* Secondary Button */
.fluent-button-secondary {
    background-color: transparent;
    color: var(--text-color);
    border-color: var(--border-color);
}

.fluent-button-secondary:hover {
    background-color: rgba(0, 0, 0, 0.05);
}

.fluent-button-secondary:active {
    background-color: rgba(0, 0, 0, 0.1);
}

body.dark-theme .fluent-button-secondary {
    border-color: #605e5c;
}

body.dark-theme .fluent-button-secondary:hover {
    background-color: rgba(255, 255, 255, 0.1);
}

body.dark-theme .fluent-button-secondary:active {
    background-color: rgba(255, 255, 255, 0.15);
}

/* Fluent Input Styles */
.fluent-input {
    font-family: -apple-system, BlinkMacSystemFont, "Segoe UI", Roboto, Helvetica, Arial, sans-serif;
    font-size: 14px;
    line-height: 20px;
    padding: 6px 10px;
    border-radius: 4px;
    border: 1px solid var(--border-color);
    background-color: var(--bg-color);
    color: var(--text-color);
    outline: none;
    transition: all 0.15s ease-in-out;
    width: 100%;
    box-sizing: border-box;
}

.fluent-input:hover {
    border-color: #b3b3b3;
}

.fluent-input:focus {
    border-color: var(--primary-color);
    box-shadow: 0 0 0 1px var(--primary-color);
}

body.dark-theme .fluent-input {
    background-color: #3e3e42;
    border-color: #3e3e42;
}

body.dark-theme .fluent-input:hover {
    border-color: #5a5a5e;
}

body.dark-theme .fluent-input:focus {
    border-color: var(--primary-color);
}

/* Fluent Select Styles */
.fluent-select {
    font-family: -apple-system, BlinkMacSystemFont, "Segoe UI", Roboto, Helvetica, Arial, sans-serif;
    font-size: 14px;
    line-height: 20px;
    padding: 6px 28px 6px 10px;
    border-radius: 4px;
    border: 1px solid var(--border-color);
    background-color: var(--bg-color);
    color: var(--text-color);
    outline: none;
    cursor: pointer;
    transition: all 0.15s ease-in-out;
    width: 100%;
    appearance: none;
    background-image: url('data:image/svg+xml;charset=UTF-8,<svg xmlns="http://www.w3.org/2000/svg" viewBox="0 0 16 16"><path fill="%23605e5c" d="M4 6l4 4 4-4z"/></svg>');
    background-repeat: no-repeat;
    background-position: right 8px center;
    background-size: 12px;
}

.fluent-select:hover {
    border-color: #b3b3b3;
}

.fluent-select:focus {
    border-color: var(--primary-color);
    box-shadow: 0 0 0 1px var(--primary-color);
}

body.dark-theme .fluent-select {
    background-color: #3e3e42;
    border-color: #3e3e42;
    background-image: url('data:image/svg+xml;charset=UTF-8,<svg xmlns="http://www.w3.org/2000/svg" viewBox="0 0 16 16"><path fill="%23ffffff" d="M4 6l4 4 4-4z"/></svg>');
}

body.dark-theme .fluent-select:hover {
    border-color: #5a5a5e;
}

/* Fluent Checkbox Styles */
.fluent-checkbox {
    width: 20px;
    height: 20px;
    border-radius: 4px;
    border: 1px solid var(--border-color);
    background-color: var(--bg-color);
    cursor: pointer;
    transition: all 0.15s ease-in-out;
    appearance: none;
    position: relative;
}

.fluent-checkbox:hover {
    border-color: #b3b3b3;
}

.fluent-checkbox:checked {
    background-color: var(--primary-color);
    border-color: var(--primary-color);
}

.fluent-checkbox:checked::after {
    content: "";
    position: absolute;
    left: 6px;
    top: 2px;
    width: 5px;
    height: 10px;
    border: solid white;
    border-width: 0 2px 2px 0;
    transform: rotate(45deg);
}

.fluent-checkbox:focus-visible {
    outline: 2px solid var(--primary-color);
    outline-offset: 2px;
}

body.dark-theme .fluent-checkbox {
    background-color: #3e3e42;
    border-color: #3e3e42;
}

body.dark-theme .fluent-checkbox:hover {
    border-color: #5a5a5e;
}

/* Fluent Badge Styles */
.fluent-badge {
    display: inline-block;
    font-family: -apple-system, BlinkMacSystemFont, "Segoe UI", Roboto, Helvetica, Arial, sans-serif;
    font-size: 12px;
    font-weight: 600;
    line-height: 16px;
    padding: 2px 8px;
    border-radius: 12px;
    text-align: center;
}

.fluent-badge-success {
    background-color: #10893e;
    color: white;
}

body.dark-theme .fluent-badge-success {
    background-color: #0e7c3a;
}

fluent-checkbox {
    --accent-fill-rest: var(--primary-color);
    --accent-fill-hover: var(--primary-hover);
}

fluent-badge {
    --accent-fill-rest: #107c10;
}

/* Ensure Fluent UI components fit the layout */
.sidebar-search fluent-text-field::part(root) {
    width: 100%;
}

.setting-group fluent-select::part(root) {
    width: 100%;
}

/* Spacing adjustments for Fluent UI components */
.modal-footer fluent-button {
    margin-left: 8px;
}

.modal-footer fluent-button:first-child {
    margin-left: 0;
}

.setting-checkbox-group fluent-checkbox {
    margin-right: 8px;
}

/* ===== Terminal Panel Styles ===== */
.terminal-panel {
    display: flex;
    flex-direction: column;
    background-color: var(--panel-background);
    border-top: 1px solid var(--border-color);
    height: 250px;
    min-height: 100px;
    max-height: 80vh;
}

.terminal-panel-header {
    display: flex;
    justify-content: space-between;
    align-items: center;
    padding: 4px 8px;
    background-color: var(--panel-background);
    border-bottom: 1px solid var(--border-color);
    height: 32px;
    flex-shrink: 0;
}

.terminal-tabs {
    display: flex;
    gap: 4px;
    flex: 1;
    overflow-x: auto;
    overflow-y: hidden;
}

.terminal-tab {
    display: flex;
    align-items: center;
    gap: 6px;
    padding: 4px 8px;
    background-color: transparent;
    color: var(--text-secondary);
    border: none;
    border-radius: 3px;
    font-size: 13px;
    cursor: pointer;
    transition: background-color 0.2s, color 0.2s;
    white-space: nowrap;
}

.terminal-tab:hover {
    background-color: var(--hover-background);
    color: var(--text-color);
}

.terminal-tab.active {
    background-color: var(--panel-background-active);
    color: var(--text-color);
}

.terminal-tab-close {
    display: flex;
    align-items: center;
    justify-content: center;
    width: 16px;
    height: 16px;
    margin-left: 4px;
    padding: 0;
    border: none;
    background: transparent;
    color: var(--text-secondary);
    cursor: pointer;
    border-radius: 3px;
    font-size: 16px;
    line-height: 1;
}

.terminal-tab-close:hover {
    background-color: var(--hover-background);
    color: var(--text-color);
}

.terminal-panel-controls {
    display: flex;
    gap: 4px;
}

.terminal-panel-content {
    flex: 1;
    overflow-y: auto;
    padding: 8px;
    font-family: "Consolas", "Monaco", "Courier New", monospace;
    font-size: 13px;
    line-height: 1.5;
    background-color: var(--panel-background);
    color: var(--text-color);
}

.terminal-output {
    display: none;
    flex-direction: column;
    height: 100%;
}

.terminal-output.active {
    display: flex;
}

.terminal-output-content {
    flex: 1;
    overflow-y: auto;
    white-space: pre-wrap;
    word-wrap: break-word;
    padding: 4px;
    font-family: "Cascadia Code", "Consolas", "Courier New", monospace;
    font-size: 13px;
    line-height: 1.4;
}

.terminal-output-line {
    margin: 0;
    padding: 0;
}

.terminal-resize-handle {
    height: 4px;
    background-color: var(--border-color);
    cursor: ns-resize;
    position: relative;
}

.terminal-resize-handle:hover {
    background-color: var(--primary-color);
}

/* Footer terminal button */
#footer-toggle-terminal-btn {
    display: flex;
    align-items: center;
    gap: 4px;
    margin-left: auto;
    padding: 4px 8px;
}

#footer-toggle-terminal-btn svg {
    width: 16px;
    height: 16px;
}

/* Dark theme specific */
body.dark-theme .terminal-panel {
    background-color: #1e1e1e;
    border-top-color: #2d2d2d;
}

body.dark-theme .terminal-panel-header {
    background-color: #252526;
    border-bottom-color: #2d2d2d;
}

body.dark-theme .terminal-panel-content {
    background-color: #1e1e1e;
    color: #cccccc;
}

body.dark-theme .terminal-output-content {
    color: #cccccc;
}

body.dark-theme .terminal-tab {
    color: #969696;
}

body.dark-theme .terminal-tab:hover {
    background-color: #2a2d2e;
    color: #cccccc;
}

body.dark-theme .terminal-tab.active {
    background-color: #1e1e1e;
    color: #ffffff;
}

/* Loading Screen Overlay */
.loading-screen {
    position: fixed;
    top: 0;
    left: 0;
    right: 0;
    bottom: 0;
    background-color: rgba(0, 0, 0, 0.75);
    display: flex;
    flex-direction: column;
    align-items: center;
    justify-content: center;
    z-index: 10000;
    backdrop-filter: blur(4px);
    animation: fadeIn 0.2s ease-in;
}

@keyframes fadeIn {
    from {
        opacity: 0;
    }
    to {
        opacity: 1;
    }
}

@keyframes fadeOut {
    from {
        opacity: 1;
    }
    to {
        opacity: 0;
    }
}

.loading-screen.fade-out {
    animation: fadeOut 0.2s ease-out;
}

.loading-spinner {
    width: 48px;
    height: 48px;
    border: 4px solid rgba(255, 255, 255, 0.2);
    border-top-color: #0078d4;
    border-radius: 50%;
    animation: spin 0.8s linear infinite;
}

@keyframes spin {
    to {
        transform: rotate(360deg);
    }
}

.loading-message {
    margin-top: 16px;
    color: #ffffff;
    font-size: 14px;
    font-weight: 500;
    text-align: center;
}

body.dark-theme .loading-screen {
    background-color: rgba(0, 0, 0, 0.75);
}

body.dark-theme .loading-spinner {
    border-color: rgba(255, 255, 255, 0.15);
    border-top-color: #4fc3f7;
}

/* CSP Consent Dialog Styles */
.csp-consent-dialog {
    max-width: 600px;
    max-height: 80vh;
    overflow-y: auto;
}

.csp-consent-dialog .modal-body {
    padding: 20px;
}

.csp-consent-dialog .modal-body p {
    margin-bottom: 16px;
    line-height: 1.6;
}

.csp-exceptions-list {
    background: #f5f5f5;
    border: 1px solid #e0e0e0;
    border-radius: 4px;
    padding: 16px;
    margin: 16px 0;
    max-height: 300px;
    overflow-y: auto;
}

.csp-exception {
    margin-bottom: 16px;
}

.csp-exception:last-child {
    margin-bottom: 0;
}

.csp-exception strong {
    display: block;
    margin-bottom: 8px;
    color: #0078d4;
    text-transform: capitalize;
}

.csp-exception ul {
    margin: 0;
    padding-left: 20px;
}

.csp-exception li {
    margin: 4px 0;
}

.csp-exception code {
    background: #fff;
    border: 1px solid #d0d0d0;
    border-radius: 3px;
    padding: 2px 6px;
    font-family: "Consolas", "Monaco", "Courier New", monospace;
    font-size: 12px;
    color: #d83b01;
}

.csp-warning {
    background: #fff4ce;
    border: 1px solid #ffb900;
    border-radius: 4px;
    padding: 16px;
    margin-top: 16px;
}

.csp-warning p {
    margin-bottom: 12px;
    color: #8a6d3b;
}

.csp-warning ul {
    margin: 0;
    padding-left: 20px;
    color: #8a6d3b;
}

.csp-warning li {
    margin: 4px 0;
}

/* Dark theme adjustments */
body.dark-theme .csp-exceptions-list {
    background: #2d2d2d;
    border-color: #3e3e3e;
}

body.dark-theme .csp-exception strong {
    color: #4fc3f7;
}

body.dark-theme .csp-exception code {
    background: #1e1e1e;
    border-color: #3e3e3e;
    color: #f48771;
}

body.dark-theme .csp-warning {
    background: #3a3a2a;
    border-color: #8a7d3b;
}

body.dark-theme .csp-warning p,
body.dark-theme .csp-warning ul {
    color: #d4c89f;
}

/* ========================================
   VS Code-style Notification System
   ======================================== */

.notification-container {
    position: fixed;
    bottom: 36px; // Above footer (footer is 32px tall)
    right: 16px;
    width: 400px;
    max-height: 300px; // Limit height to avoid tool panel area
    display: flex;
    flex-direction: column-reverse; // New notifications appear at bottom
    gap: 8px;
    z-index: 999999; // Highest z-index in DOM
    pointer-events: none; // Allow clicks through container
    // NOTE: BrowserView is a native component that overlays the DOM.
    // Notifications are positioned in the bottom-right corner, outside the tool panel area.
    // This ensures they're visible even when a tool is loaded in the BrowserView.
}

.notification {
    pointer-events: auto; // But notifications themselves are clickable
    background-color: var(--bg-color-secondary);
    border: 1px solid var(--border-color);
    border-left: 3px solid var(--primary-color);
    border-radius: 4px;
    padding: 12px 16px;
    box-shadow: 0 4px 16px rgba(0, 0, 0, 0.3);
    display: flex;
    align-items: flex-start;
    gap: 12px;
    animation: slideInRight 0.3s ease-out;
    transition: opacity 0.2s ease-out, transform 0.2s ease-out;
    max-width: 100%;
}

.notification.closing {
    opacity: 0;
    transform: translateX(420px);
}

.notification-icon {
    flex-shrink: 0;
    width: 20px;
    height: 20px;
    display: flex;
    align-items: center;
    justify-content: center;
    margin-top: 2px;
}

.notification-icon svg {
    width: 16px;
    height: 16px;
}

.notification-content {
    flex: 1;
    min-width: 0;
}

.notification-title {
    font-weight: 600;
    font-size: 13px;
    margin: 0 0 4px 0;
    color: var(--text-color);
}

.notification-message {
    font-size: 12px;
    margin: 0;
    color: var(--text-color-secondary);
    word-wrap: break-word;
}

.notification-actions {
    display: flex;
    gap: 8px;
    margin-top: 8px;
}

.notification-action {
    padding: 4px 12px;
    font-size: 12px;
    background: transparent;
    border: 1px solid var(--border-color);
    border-radius: 2px;
    color: var(--text-color);
    cursor: pointer;
    transition: background-color 0.15s ease;
}

.notification-action:hover {
    background-color: var(--hover-color);
}

.notification-close {
    flex-shrink: 0;
    width: 20px;
    height: 20px;
    padding: 0;
    border: none;
    background: transparent;
    color: var(--text-color-secondary);
    cursor: pointer;
    display: flex;
    align-items: center;
    justify-content: center;
    opacity: 0.6;
    transition: opacity 0.15s ease;
    font-size: 18px;
    line-height: 1;
}

.notification-close:hover {
    opacity: 1;
}

.notification.info {
    border-left-color: #0078d4;
}

.notification.info .notification-icon {
    color: #0078d4;
}

.notification.success {
    border-left-color: #16c60c;
}

.notification.success .notification-icon {
    color: #16c60c;
}

.notification.warning {
    border-left-color: #faa21b;
}

.notification.warning .notification-icon {
    color: #faa21b;
}

.notification.error {
    border-left-color: #e81123;
}

.notification.error .notification-icon {
    color: #e81123;
}

@keyframes slideInRight {
    from {
        opacity: 0;
        transform: translateX(420px);
    }
    to {
        opacity: 1;
        transform: translateX(0);
    }
}

/* Context Menu for Tool Tabs */
.context-menu {
    background: var(--background-secondary);
    border: 1px solid var(--border-color);
    border-radius: 8px;
    box-shadow: 0 4px 12px rgba(0, 0, 0, 0.15);
    min-width: 200px;
    padding: 8px 0;
    font-size: 14px;
}

.context-menu-header {
    padding: 8px 16px;
    font-size: 12px;
    font-weight: 600;
    color: var(--text-secondary);
    text-transform: uppercase;
    letter-spacing: 0.5px;
}

.context-menu-item {
    padding: 10px 16px;
    cursor: pointer;
    display: flex;
    align-items: center;
    gap: 8px;
    transition: background-color 0.2s ease;
    color: var(--text-primary);
}

.context-menu-item:hover:not(.disabled) {
    background: var(--background-hover);
}

.context-menu-item.active {
    background: var(--primary-color-alpha);
    color: var(--primary-color);
    font-weight: 500;
}

.context-menu-item.disabled {
    opacity: 0.5;
    cursor: not-allowed;
}

.context-menu-separator {
    height: 1px;
    background: var(--border-color);
    margin: 8px 0;
}

.context-menu-item span {
    flex: 1;
}<|MERGE_RESOLUTION|>--- conflicted
+++ resolved
@@ -858,14 +858,6 @@
     border-radius: 4px;
 }
 
-<<<<<<< HEAD
-.connection-status:hover {
-    background: rgba(0, 0, 0, 0.05);
-}
-
-.dark-theme .connection-status:hover {
-    background: rgba(255, 255, 255, 0.05);
-=======
 .secondary-connection-status {
     display: none; /* Hidden by default */
 }
@@ -888,7 +880,6 @@
 .secondary-connection-status::before {
     content: "○";
     color: #8a8886;
->>>>>>> 15ac30be
 }
 
 .connection-status.connected {
@@ -1244,21 +1235,6 @@
 
 /* Environment-specific tab highlights */
 .tool-tab.active.env-dev {
-<<<<<<< HEAD
-    border-bottom: 3px solid var(--env-border-dev);
-}
-
-.tool-tab.active.env-test {
-    border-bottom: 3px solid var(--env-border-test);
-}
-
-.tool-tab.active.env-uat {
-    border-bottom: 3px solid var(--env-border-uat);
-}
-
-.tool-tab.active.env-production {
-    border-bottom: 3px solid var(--env-border-prod);
-=======
     border-bottom: 5px solid var(--env-border-dev);
 }
 
@@ -1272,7 +1248,6 @@
 
 .tool-tab.active.env-production {
     border-bottom: 5px solid var(--env-border-prod);
->>>>>>> 15ac30be
 }
 
 .tool-tab.secondary-active {
@@ -1394,8 +1369,6 @@
 
 .tool-panel-content-wrapper.env-production {
     border: 5px solid var(--env-border-prod);
-<<<<<<< HEAD
-=======
 }
 
 /* Multi-connection split border styles */
@@ -1461,7 +1434,6 @@
 .tool-panel-content-wrapper.multi-env-production-uat {
     border: 5px solid;
     border-image: linear-gradient(to right, var(--env-border-prod) 50%, var(--env-border-uat) 50%) 1;
->>>>>>> 15ac30be
 }
 
 .tool-panel-content-wrapper.split-view .tool-panel-content {
