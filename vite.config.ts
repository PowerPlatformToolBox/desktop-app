import { copyFileSync, existsSync, mkdirSync, readdirSync, readFileSync, rmSync, writeFileSync } from "fs";
import path from "path";
import { visualizer } from "rollup-plugin-visualizer";
import { defineConfig, loadEnv } from "vite";
import electron from "vite-plugin-electron/simple";

const copyDirectoryRecursive = (sourceDir: string, targetDir: string): void => {
    if (!existsSync(sourceDir)) {
        return;
    }

    mkdirSync(targetDir, { recursive: true });
    const entries = readdirSync(sourceDir, { withFileTypes: true });

    entries.forEach((entry) => {
        const sourcePath = path.join(sourceDir, entry.name);
        const targetPath = path.join(targetDir, entry.name);

        if (entry.isDirectory()) {
            copyDirectoryRecursive(sourcePath, targetPath);
        } else {
            copyFileSync(sourcePath, targetPath);
        }
    });
};

export default defineConfig(({ mode }) => {
    const isProd = mode === "production";
    const enableSourceMap = !isProd; // keep source maps out of production builds

    // Load environment variables from .env file
    const env = loadEnv(mode, process.cwd(), "");

    // Debug: Log if Supabase credentials are loaded
    const supabaseUrl = env.SUPABASE_URL || process.env.SUPABASE_URL || "";
    const supabaseKey = env.SUPABASE_ANON_KEY || process.env.SUPABASE_ANON_KEY || "";

    if (supabaseUrl && supabaseKey) {
        console.log("[Vite] Supabase credentials loaded successfully");
    } else {
        console.warn("[Vite] WARNING: Supabase credentials not found in environment");
        console.warn("[Vite] Make sure .env file exists with SUPABASE_URL and SUPABASE_ANON_KEY");
    }

    // Define environment variables for the build
    // These will be replaced at build time, not exposed in the bundle
    const envDefines = {
        "process.env.SUPABASE_URL": JSON.stringify(supabaseUrl),
        "process.env.SUPABASE_ANON_KEY": JSON.stringify(supabaseKey),
    };

    return {
        plugins: [
            electron({
                main: {
                    // Main process entry point
                    entry: "src/main/index.ts",
                    vite: {
                        define: envDefines,
                        build: {
                            // Only include source maps when not building for production
                            sourcemap: enableSourceMap,
                            outDir: "dist/main",
                            rollupOptions: {
                                output: {
                                    entryFileNames: "index.js",
                                },
                            },
                        },
                        plugins: [
                            // Bundle analysis for main process
                            visualizer({
                                filename: "dist/stats-main.html",
                                open: false,
                                gzipSize: true,
                                brotliSize: true,
                            }),
                        ],
                    },
                },
                preload: {
                    // Preload scripts - build both main window preload and tool preload
                    input: {
                        preload: "src/main/preload.ts",
                        toolPreloadBridge: "src/main/toolPreloadBridge.ts",
<<<<<<< HEAD
                        addConnectionModalPreload: "src/main/windows/preload/addConnectionModalPreload.ts",
=======
                        notificationPreload: "src/main/notificationPreload.ts",
>>>>>>> 8db19537
                    },
                    vite: {
                        build: {
                            // Only include source maps when not building for production
                            sourcemap: enableSourceMap,
                            outDir: "dist/main",
                            rollupOptions: {
                                output: {
                                    entryFileNames: "[name].js",
                                    inlineDynamicImports: false,
                                },
                            },
                        },
                    },
                },
                // Polyfill node built-in modules for renderer process
                renderer: {},
            }),
            // Custom plugin to reorganize output and copy static assets
            {
                name: "reorganize-output",
                closeBundle() {
                    // Move HTML from nested path to root of dist/renderer and fix paths
                    const nestedHtml = "dist/renderer/src/renderer/index.html";
                    const targetHtml = "dist/renderer/index.html";

                    if (existsSync(nestedHtml)) {
                        // Read the HTML content
                        let htmlContent = readFileSync(nestedHtml, "utf-8");

                        // Fix asset paths from ../../assets/ to ./assets/
                        htmlContent = htmlContent.replace(/\.\.\/\.\.\/assets\//g, "./assets/");

                        // Write to target location
                        writeFileSync(targetHtml, htmlContent);

                        // Clean up nested directory structure
                        try {
                            rmSync("dist/renderer/src", { recursive: true, force: true });
                        } catch (e) {
                            // Ignore cleanup errors
                        }
                    }

                    // Create icons directory if it doesn't exist
                    try {
                        mkdirSync("dist/renderer/icons", { recursive: true });
                        mkdirSync("dist/renderer/icons/light", { recursive: true });
                        mkdirSync("dist/renderer/icons/dark", { recursive: true });
                    } catch (e) {
                        // Directory already exists
                    }

                    // Note: toolboxAPIBridge.js has been removed as tools now use toolPreloadBridge.ts via BrowserView preload

                    // Copy entire icons directory
                    const iconsLightSourceDir = "src/renderer/icons/light";
                    const iconsLightTargetDir = "dist/renderer/icons/light";
                    try {
                        if (existsSync(iconsLightSourceDir)) {
                            const iconFiles = readdirSync(iconsLightSourceDir);
                            iconFiles.forEach((file: string) => {
                                const sourcePath = path.join(iconsLightSourceDir, file);
                                const targetPath = path.join(iconsLightTargetDir, file);
                                copyFileSync(sourcePath, targetPath);
                            });
                        }
                    } catch (e) {
                        console.error(`Failed to copy icons directory:`, e);
                    }
                    const iconsDarkSourceDir = "src/renderer/icons/dark";
                    const iconsDarkTargetDir = "dist/renderer/icons/dark";
                    try {
                        if (existsSync(iconsDarkSourceDir)) {
                            const iconFiles = readdirSync(iconsDarkSourceDir);
                            iconFiles.forEach((file: string) => {
                                const sourcePath = path.join(iconsDarkSourceDir, file);
                                const targetPath = path.join(iconsDarkTargetDir, file);
                                copyFileSync(sourcePath, targetPath);
                            });
                        }
                    } catch (e) {
                        console.error(`Failed to copy icons directory:`, e);
                    }

                    // Copy registry.json for fallback when Supabase is not configured
                    const registrySource = "src/main/data/registry.json";
                    const registryTargetDir = "dist/main/data";
                    const registryTarget = path.join(registryTargetDir, "registry.json");
                    try {
                        if (existsSync(registrySource)) {
                            mkdirSync(registryTargetDir, { recursive: true });
                            copyFileSync(registrySource, registryTarget);
                        }
                    } catch (e) {
                        console.error(`Failed to copy registry.json:`, e);
                    }

                    // Copy modal window assets
                    const modalWindowsSourceDir = "src/main/windows";
                    const modalWindowsTargetDir = "dist/main/windows";
                    try {
                        rmSync(modalWindowsTargetDir, { recursive: true, force: true });
                    } catch (e) {
                        // Ignore cleanup errors
                    }

                    try {
                        copyDirectoryRecursive(modalWindowsSourceDir, modalWindowsTargetDir);
                    } catch (e) {
                        console.error("Failed to copy modal windows directory:", e);
                    }
                },
            },
        ],
        build: {
            // Renderer process build configuration
            // Only include source maps when not building for production
            sourcemap: enableSourceMap,
            outDir: "dist/renderer",
            rollupOptions: {
                input: path.resolve(__dirname, "src/renderer/index.html"),
                output: {
                    // Configure code splitting
                    manualChunks: (id) => {
                        // Split vendor dependencies into separate chunk
                        if (id.includes("node_modules")) {
                            return "vendor";
                        }
                    },
                },
                plugins: [
                    // Bundle analysis for renderer process
                    visualizer({
                        filename: "dist/stats-renderer.html",
                        open: false,
                        gzipSize: true,
                        brotliSize: true,
                    }),
                ],
            },
        },
        // Resolve aliases
        resolve: {
            alias: {
                "@": path.resolve(__dirname, "src"),
            },
        },
        // CSS preprocessing configuration
        css: {
            preprocessorOptions: {
                scss: {
                    // Add global SCSS variables/mixins if needed
                    // additionalData: `@import "@/styles/variables.scss";`
                },
            },
        },
        // Dev server configuration
        server: {
            port: 5173,
        },
        // Base path for assets
        base: "./",
        // Copy static assets from src/renderer
        publicDir: false,
    };
});<|MERGE_RESOLUTION|>--- conflicted
+++ resolved
@@ -83,11 +83,8 @@
                     input: {
                         preload: "src/main/preload.ts",
                         toolPreloadBridge: "src/main/toolPreloadBridge.ts",
-<<<<<<< HEAD
                         addConnectionModalPreload: "src/main/windows/preload/addConnectionModalPreload.ts",
-=======
                         notificationPreload: "src/main/notificationPreload.ts",
->>>>>>> 8db19537
                     },
                     vite: {
                         build: {
